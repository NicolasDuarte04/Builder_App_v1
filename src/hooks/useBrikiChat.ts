"use client";

import { useState, useEffect, useCallback } from 'react';
import { useChat, type Message } from '@ai-sdk/react';
import { useProjectStore } from '@/store/useProjectStore';
import { eventBus, BrikiEvents } from '@/lib/event-bus';
import { usePlanResults } from '@/contexts/PlanResultsContext';
import { useLanguage } from '@/components/LanguageProvider';

// Chat endpoint (can be overridden via env)
const CHAT_API = (process.env.NEXT_PUBLIC_CHAT_API_URL || '/api/ai/chat').trim();

export function useBrikiChat(initialMessages?: any[]) {
  const setChatHistory = useProjectStore((state) => state.setChatHistory);
  const setError = useProjectStore((state) => state.setError);
  const clearStoreHistory = useProjectStore((state) => state.clearChatHistory);
  const appendChatHistory = useProjectStore((state) => state.appendChatHistory);
  const { showPanelWithPlans, isDualPanelMode } = usePlanResults();
  const { language } = useLanguage();
  
  const [currentToolInvocations, setCurrentToolInvocations] = useState<any[]>([]);

  const customSubmit = async (messagesPayload: Message[]) => {
    const url = `${CHAT_API}${process.env.NEXT_PUBLIC_FORCE_NOSTREAM === '1' ? '?nostream=1' : ''}`;
    const res = await fetch(url, {
      method: 'POST',
      headers: { 'content-type': 'application/json' },
      body: JSON.stringify({ messages: messagesPayload, preferredLanguage: language }),
    });

    const ctype = res.headers.get('content-type') || '';
    if (ctype.includes('application/json')) {
      const data = await res.json();
      // Assistant reply text (if provided)
      if (data.text) {
        appendAssistantMessage(data.text);
      }

      // Tool payload (plans)
      const payload = data?.tools?.insurance_plans;
      if (payload?.plans?.length) {
        eventBus.emit(BrikiEvents.INSURANCE_PLANS_RECEIVED, {
          plans: payload.plans,
          insuranceType: payload.insuranceType,
        });
        handleStructuredData({
          plans: payload.plans,
          insuranceType: payload.insuranceType,
        });
      }
      return; // handled JSON path
    }

    // Fallback to streaming if not JSON
    if (res.body) {
      const reader = res.body.getReader();
      const decoder = new TextDecoder();
      let done = false;
      while (!done) {
        const { value, done: readerDone } = await reader.read();
        done = readerDone;
        const chunk = decoder.decode(value);
        // This is a simplified stream consumer; you'd integrate with your existing SSE parser
        // For now, let's just log it and assume the useChat hook can take over if we return a stream
        console.log('[ui] raw-chunk', chunk.slice(0, 120));
      }
    }
  };

  const { messages, input, handleInputChange, handleSubmit: _sdkHandleSubmit, isLoading, error: chatError, setMessages } = useChat({
    api: CHAT_API, // ensure correct endpoint for SDK internals
    initialMessages: initialMessages || [],
    body: { preferredLanguage: language },
    // We're overriding the default submission behavior
    // This is a conceptual change; the actual implementation may need to be more integrated
    // with the `useChat` state management if we don't handle the stream manually.
    // For a quick fix, you might need to handle the stream response and update `messages` state yourself.
    onFinish: (message) => {
        console.log('🎯 Chat message finished:', message.content?.substring(0, 50) + '...');
        if (message.toolInvocations && message.toolInvocations.length > 0) {
            message.toolInvocations.forEach((invocation: any) => {
                if (invocation.toolName === 'get_insurance_plans' && invocation.result) {
                    handleStructuredData(invocation.result);
                }
            });
        }
    },
    onError: (error) => {
        try {
          console.error('❌ Chat error:', error);
          setError(error?.message || 'Something went wrong. Please try again.');
          // Optionally append a friendly assistant message
          setMessages((prev) => ([
            ...prev,
            {
              id: `assistant-error-${Date.now()}`,
              role: 'assistant' as const,
              content: 'I ran into an issue while responding. Please try again.',
            },
          ]));
        } catch {}
    },
    onToolCall: ({ toolCall }) => {
        console.log('🛠️ Tool call detected:', {
            toolName: toolCall.toolName,
            args: toolCall.args
        });
        setCurrentToolInvocations(prev => [...prev, {
            toolName: toolCall.toolName,
            args: toolCall.args
        }]);
    },
  });

  // The custom handleSubmit would look something like this:
  const customHandleSubmit = (e: React.FormEvent<HTMLFormElement>) => {
    e.preventDefault();
    const newMessages: Message[] = [...messages, { id: Date.now().toString(), role: 'user', content: input }];
    setMessages(newMessages);
    customSubmit(newMessages);
    // Clear input, etc.
  };

  useEffect(() => {
    const storeHistory = useProjectStore.getState().chatHistory;
    if (messages.length !== storeHistory.length) {
      setChatHistory(messages);
    }
  }, [messages, setChatHistory]);

<<<<<<< HEAD
=======
  // Handle chat errors (non-fatal)
  useEffect(() => {
    if (chatError) {
      try {
        console.error('🚨 Chat error detected:', chatError);
        setError(chatError.message || 'Something went wrong. Please try again.');
      } catch {}
    }
  }, [chatError, setError]);
  
  // Handle structured data from tool invocations
>>>>>>> 5ae0c0a8
  const handleStructuredData = useCallback((data: any) => {
    console.log('🎯 Handling structured data:', data);
    if (!data || !data.plans || data.plans.length === 0) return;

<<<<<<< HEAD
    const eventData = {
      title: 'Planes Recomendados',
      ...data,
=======
    // Build UI plans: allow priced OR quote-only with a valid external link
    const uiPlans = (data?.plans ?? [])
      .filter((p: any) =>
        p &&
        p.name &&
        p.provider &&
        (Number(p.base_price) > 0 || !!p.external_link)
      )
      .map((p: any, index: number) => {
        const basePriceNum =
          typeof p.base_price === 'string' ? Number(p.base_price) : (p.base_price ?? 0);
        const isQuote = !basePriceNum || basePriceNum === 0;

        return {
          id: p.id ?? index,
          name: p.name || 'Plan de Seguro',
          provider: p.provider || 'Proveedor',
          basePrice: basePriceNum,
          currency: p.currency || 'COP',
          benefits: Array.isArray(p.benefits) ? p.benefits : [],
          external_link: p.external_link ?? p.brochure_link ?? null,
          is_external: p.is_external !== undefined ? p.is_external : true,
          category: p.category || 'seguro',
          rating: typeof p.rating === 'string' ? parseFloat(p.rating) : (p.rating || 4.0),
          tags: Array.isArray(p.tags) ? p.tags : [],
          isQuote,
          ctaLabel: isQuote ? 'Cotizar ahora' : 'Comprar',
        };
      });

    console.log('[plan-cards] mapped', {
      apiCount: data?.plans?.length ?? 0,
      uiCount: uiPlans.length,
    });

    if (uiPlans.length === 0) return;

    // Prepare structured data event
    const structuredData = {
      type: 'plans' as const,
      data: {
        title: data.title || 'Planes Recomendados',
        plans: uiPlans,
        category: data.insuranceType || data.category,
        hasRealPlans: data.hasRealPlans,
        isExactMatch: data.isExactMatch,
        noExactMatchesFound: data.noExactMatchesFound,
      },
      metadata: {
        timestamp: new Date(),
        source: 'chat',
        query: data.query,
      }
>>>>>>> 5ae0c0a8
    };
    
    eventBus.emit(BrikiEvents.STRUCTURED_DATA_RECEIVED, { type: 'plans', data: eventData });
    eventBus.emit(BrikiEvents.INSURANCE_PLANS_RECEIVED, eventData);

    if (isDualPanelMode) {
      showPanelWithPlans(eventData);
    }
  }, [isDualPanelMode, showPanelWithPlans]);

  const clearChat = useCallback(() => {
    clearStoreHistory();
    setMessages([]);
    setCurrentToolInvocations([]);
  }, [clearStoreHistory, setMessages]);
  
  const appendAssistantMessage = useCallback((content: string) => {
    const newMessage = {
      id: `assistant-${Date.now()}`,
      role: 'assistant' as const,
      content,
    };
    setMessages(prevMessages => [...prevMessages, newMessage]);
  }, [setMessages]);

  return {
    messages,
    input,
    handleInputChange,
    handleSubmit: customHandleSubmit,
    isLoading,
    error: chatError,
    clearChat,
    toolInvocations: currentToolInvocations,
    appendAssistantMessage,
  };
} <|MERGE_RESOLUTION|>--- conflicted
+++ resolved
@@ -1,14 +1,12 @@
 "use client";
 
 import { useState, useEffect, useCallback } from 'react';
-import { useChat, type Message } from '@ai-sdk/react';
+import { useChat } from '@ai-sdk/react';
 import { useProjectStore } from '@/store/useProjectStore';
+import { shallow } from 'zustand/shallow';
 import { eventBus, BrikiEvents } from '@/lib/event-bus';
 import { usePlanResults } from '@/contexts/PlanResultsContext';
 import { useLanguage } from '@/components/LanguageProvider';
-
-// Chat endpoint (can be overridden via env)
-const CHAT_API = (process.env.NEXT_PUBLIC_CHAT_API_URL || '/api/ai/chat').trim();
 
 export function useBrikiChat(initialMessages?: any[]) {
   const setChatHistory = useProjectStore((state) => state.setChatHistory);
@@ -17,69 +15,39 @@
   const appendChatHistory = useProjectStore((state) => state.appendChatHistory);
   const { showPanelWithPlans, isDualPanelMode } = usePlanResults();
   const { language } = useLanguage();
-  
+
   const [currentToolInvocations, setCurrentToolInvocations] = useState<any[]>([]);
 
-  const customSubmit = async (messagesPayload: Message[]) => {
-    const url = `${CHAT_API}${process.env.NEXT_PUBLIC_FORCE_NOSTREAM === '1' ? '?nostream=1' : ''}`;
-    const res = await fetch(url, {
-      method: 'POST',
-      headers: { 'content-type': 'application/json' },
-      body: JSON.stringify({ messages: messagesPayload, preferredLanguage: language }),
-    });
-
-    const ctype = res.headers.get('content-type') || '';
-    if (ctype.includes('application/json')) {
-      const data = await res.json();
-      // Assistant reply text (if provided)
-      if (data.text) {
-        appendAssistantMessage(data.text);
-      }
-
-      // Tool payload (plans)
-      const payload = data?.tools?.insurance_plans;
-      if (payload?.plans?.length) {
-        eventBus.emit(BrikiEvents.INSURANCE_PLANS_RECEIVED, {
-          plans: payload.plans,
-          insuranceType: payload.insuranceType,
-        });
-        handleStructuredData({
-          plans: payload.plans,
-          insuranceType: payload.insuranceType,
-        });
-      }
-      return; // handled JSON path
-    }
-
-    // Fallback to streaming if not JSON
-    if (res.body) {
-      const reader = res.body.getReader();
-      const decoder = new TextDecoder();
-      let done = false;
-      while (!done) {
-        const { value, done: readerDone } = await reader.read();
-        done = readerDone;
-        const chunk = decoder.decode(value);
-        // This is a simplified stream consumer; you'd integrate with your existing SSE parser
-        // For now, let's just log it and assume the useChat hook can take over if we return a stream
-        console.log('[ui] raw-chunk', chunk.slice(0, 120));
-      }
-    }
-  };
-
-  const { messages, input, handleInputChange, handleSubmit: _sdkHandleSubmit, isLoading, error: chatError, setMessages } = useChat({
-    api: CHAT_API, // ensure correct endpoint for SDK internals
+  const { messages, input, handleInputChange, handleSubmit, isLoading, error: chatError, setMessages } = useChat({
+    api: '/api/ai/chat',
     initialMessages: initialMessages || [],
-    body: { preferredLanguage: language },
-    // We're overriding the default submission behavior
-    // This is a conceptual change; the actual implementation may need to be more integrated
-    // with the `useChat` state management if we don't handle the stream manually.
-    // For a quick fix, you might need to handle the stream response and update `messages` state yourself.
+    body: {
+      preferredLanguage: language // Pass the navbar language preference
+    },
     onFinish: (message) => {
         console.log('🎯 Chat message finished:', message.content?.substring(0, 50) + '...');
+        
+        // Check if message contains structured data
         if (message.toolInvocations && message.toolInvocations.length > 0) {
             message.toolInvocations.forEach((invocation: any) => {
                 if (invocation.toolName === 'get_insurance_plans' && invocation.result) {
+                    // Pre-check for category mismatch before handling
+                    const result = invocation.result;
+                    const isCategoryMismatch = result.noExactMatchesFound && 
+                                               result.insuranceType && 
+                                               result.categoriesFound && 
+                                               !result.categoriesFound.includes(result.insuranceType);
+                    
+                    if (isCategoryMismatch) {
+                        console.log('🚫 Blocking irrelevant plans from being shown');
+                        // Emit event but don't process plans
+                        eventBus.emit('insurance-category-not-found', {
+                            requestedCategory: result.insuranceType,
+                            availableCategories: ['auto', 'salud', 'vida', 'hogar', 'viaje', 'empresarial', 'educacion']
+                        });
+                        return; // Don't call handleStructuredData
+                    }
+                    
                     handleStructuredData(invocation.result);
                 }
             });
@@ -105,6 +73,8 @@
             toolName: toolCall.toolName,
             args: toolCall.args
         });
+        
+        // Store tool invocation for the current message
         setCurrentToolInvocations(prev => [...prev, {
             toolName: toolCall.toolName,
             args: toolCall.args
@@ -112,24 +82,28 @@
     },
   });
 
-  // The custom handleSubmit would look something like this:
-  const customHandleSubmit = (e: React.FormEvent<HTMLFormElement>) => {
-    e.preventDefault();
-    const newMessages: Message[] = [...messages, { id: Date.now().toString(), role: 'user', content: input }];
-    setMessages(newMessages);
-    customSubmit(newMessages);
-    // Clear input, etc.
-  };
-
+  // Optimized message sync with proper dependency management
   useEffect(() => {
     const storeHistory = useProjectStore.getState().chatHistory;
+    
+    // Only update if there's an actual difference in message count
     if (messages.length !== storeHistory.length) {
-      setChatHistory(messages);
-    }
-  }, [messages, setChatHistory]);
-
-<<<<<<< HEAD
-=======
+      if (messages.length > storeHistory.length) {
+        // Add only new messages
+        const newMessages = messages.slice(storeHistory.length);
+        appendChatHistory(newMessages);
+        
+        // Clear tool invocations when a new assistant message is added
+        if (newMessages.some(m => m.role === 'assistant')) {
+          setCurrentToolInvocations([]);
+        }
+      } else {
+        // Handle message deletion/clearing
+        setChatHistory(messages);
+      }
+    }
+  }, [messages, setChatHistory, appendChatHistory]);
+
   // Handle chat errors (non-fatal)
   useEffect(() => {
     if (chatError) {
@@ -141,16 +115,33 @@
   }, [chatError, setError]);
   
   // Handle structured data from tool invocations
->>>>>>> 5ae0c0a8
   const handleStructuredData = useCallback((data: any) => {
-    console.log('🎯 Handling structured data:', data);
-    if (!data || !data.plans || data.plans.length === 0) return;
-
-<<<<<<< HEAD
-    const eventData = {
-      title: 'Planes Recomendados',
-      ...data,
-=======
+    console.log('🎯 GEMINI-STYLE: Handling structured data:', data);
+    
+    if (!data || !data.plans) return;
+
+    // Check if this is a fallback result (requested category doesn't match returned categories)
+    const isIrrelevantFallback = data.noExactMatchesFound && 
+                                  data.insuranceType && 
+                                  data.categoriesFound && 
+                                  !data.categoriesFound.includes(data.insuranceType);
+
+    // If results are irrelevant, don't show plans panel
+    if (isIrrelevantFallback) {
+      console.log('⚠️ Detected irrelevant fallback results:', {
+        requested: data.insuranceType,
+        found: data.categoriesFound
+      });
+      
+      // Emit a special event for the assistant to handle
+      eventBus.emit('insurance-category-not-found', {
+        requestedCategory: data.insuranceType,
+        availableCategories: ['auto', 'salud', 'vida', 'hogar', 'viaje', 'empresarial', 'educacion']
+      });
+      
+      return; // Don't show the panel
+    }
+
     // Build UI plans: allow priced OR quote-only with a valid external link
     const uiPlans = (data?.plans ?? [])
       .filter((p: any) =>
@@ -204,14 +195,15 @@
         source: 'chat',
         query: data.query,
       }
->>>>>>> 5ae0c0a8
     };
-    
-    eventBus.emit(BrikiEvents.STRUCTURED_DATA_RECEIVED, { type: 'plans', data: eventData });
-    eventBus.emit(BrikiEvents.INSURANCE_PLANS_RECEIVED, eventData);
-
+
+    // Emit via event bus (for any listeners)
+    eventBus.emit(BrikiEvents.STRUCTURED_DATA_RECEIVED, structuredData);
+    eventBus.emit(BrikiEvents.INSURANCE_PLANS_RECEIVED, structuredData.data);
+
+    // Also emit directly to context if in dual panel mode
     if (isDualPanelMode) {
-      showPanelWithPlans(eventData);
+      showPanelWithPlans(structuredData.data);
     }
   }, [isDualPanelMode, showPanelWithPlans]);
 
@@ -220,7 +212,8 @@
     setMessages([]);
     setCurrentToolInvocations([]);
   }, [clearStoreHistory, setMessages]);
-  
+
+  // Add assistant message programmatically
   const appendAssistantMessage = useCallback((content: string) => {
     const newMessage = {
       id: `assistant-${Date.now()}`,
@@ -234,8 +227,8 @@
     messages,
     input,
     handleInputChange,
-    handleSubmit: customHandleSubmit,
-    isLoading,
+    handleSubmit,
+    isLoading: isLoading,
     error: chatError,
     clearChat,
     toolInvocations: currentToolInvocations,

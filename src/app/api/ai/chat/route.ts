import { streamText, tool } from 'ai';
import { createOpenAI } from '@ai-sdk/openai';
import { searchPlans } from '@/lib/plans-client';

// Temporary: force JSON fallback until streaming SDK versions are aligned.
export const FORCE_JSON = true; // set to false once streaming fixed
import { hasDatabaseUrl } from '@/lib/render-db';
import { InsurancePlan } from '@/types/project';
import { NextResponse } from 'next/server';
import { z } from 'zod';
import { getSystemPrompt, logPromptVersion, PROMPT_VERSION } from '@/config/systemPrompt';
import { franc } from 'franc-min';
import { logToolError } from '@/lib/ai-error-handler';
import { mapUserInputToCategory, getCategorySuggestions, getDynamicCategories } from '@/lib/category-mapper';

export const runtime = 'nodejs';
// Disable caching to ensure fresh execution and visible logs in prod
export const dynamic = 'force-dynamic';
export const revalidate = 0;
export const fetchCache = 'force-no-store';
export const preferredRegion = 'iad1';

// Bundle timestamp – helps confirm the deployed code version
console.error('[chat] bundle-loaded', { build: '2025-08-11T16:30Z' });

const key = process.env.OPENAI_API_KEY || '';
const hasValidKey = !!key && key.startsWith('sk-');
console.error('[chat] key check', { keyLen: key.length, startsWithSk: key.startsWith('sk-') });

if (!hasValidKey) {
  console.error('[chat] EARLY-EXIT: missing/invalid OPENAI_API_KEY');
}

// Language detection function
function detectLanguage(text: string): 'english' | 'spanish' {
  if (!text || text.trim().length === 0) return 'english'; // default to English
  
  const detected = franc(text);
  console.log('🔍 Language detection:', { text: text.substring(0, 50) + '...', detected });
  
  // franc returns language codes like 'eng', 'spa', etc.
  if (detected === 'eng') return 'english';
  if (detected === 'spa') return 'spanish';
  
  // For uncertain detections, check for Spanish indicators
  const spanishIndicators = /\b(el|la|los|las|de|del|en|con|para|por|que|es|son|un|una|y|o|pero|como|más|muy|todo|todos|esta|este|esto|esa|ese|eso|hola|gracias|por favor|buenos días|buenas tardes|buenas noches|seguro|seguros|necesito|quiero|ayuda|auto|salud|vida|hogar|viaje)\b/i;
  const hasSpanishWords = spanishIndicators.test(text);
  
  // Check for Spanish punctuation patterns (¿, ¡)
  const hasSpanishPunctuation = /[¿¡]/.test(text);
  
  // Check for English indicators
  const englishIndicators = /\b(the|and|or|but|for|with|from|this|that|these|those|have|has|had|will|would|could|should|can|may|might|insurance|help|need|want|car|health|life|home|travel)\b/i;
  const hasEnglishWords = englishIndicators.test(text);
  
  // Decision logic
  if (hasSpanishWords || hasSpanishPunctuation) return 'spanish';
  if (hasEnglishWords) return 'english';
  
  // Default to English for very short or unclear messages
  return 'english';
}

// Mock model for fallback responses
function createMockStream(reply: string) {
  const encoder = new TextEncoder();
  
  return new ReadableStream({
    start(controller) {
      controller.enqueue(
        encoder.encode(`data: ${JSON.stringify({ role: 'assistant', content: reply, index: 0 })}\n\n`)
      );
      controller.enqueue(
        encoder.encode(`data: ${JSON.stringify({ stop_reason: 'stop', index: 0 })}\n\n`)
      );
      controller.enqueue(encoder.encode('data: [DONE]\n\n'));
      controller.close();
    },
  });
}

// Remove the getSamplePlans function entirely - we don't want any mock data
// const getSamplePlans = (category: string) => { ... } - REMOVED

export async function POST(req: Request) {
  console.error('[chat] boot', { runtimeEnv: process.env.NEXT_RUNTIME || 'node' });
  // --- DEBUG: begin ---
  const mask = (url?: string) => {
    if (!url) return 'none';
    try {
      const u = new URL(url);
      return `${u.protocol}//${u.hostname}...`;
    } catch {
      return 'invalid';
    }
  };
  const len = (s?: string) => (s ? s.length : 0);

  console.log('[chat] request:start', {
    ts: new Date().toISOString(),
    env: process.env.NODE_ENV,
    hasDbUrl: !!(process.env.DATABASE_URL || process.env.RENDER_POSTGRES_URL),
    dbUrlLen: len(process.env.DATABASE_URL || process.env.RENDER_POSTGRES_URL),
    supabaseUrlLen: len(process.env.NEXT_PUBLIC_SUPABASE_URL),
  });
  // --- DEBUG: end ---
  let bodyJson: any = {};
  try { bodyJson = await req.json(); } catch { /* ignore */ }
  if (!bodyJson?.messages) {
    console.log('[chat] EARLY-EXIT invalid request body');
    return NextResponse.json({ error: 'invalid body' }, { status: 400 });
  }
  const { messages, preferredLanguage } = bodyJson;

  // Query param parsing
  const urlParams = new URL(req.url).searchParams;
  const noStream = FORCE_JSON || urlParams.get('nostream') === '1';

  console.log('🔵 Chat API called with:', {
    messageCount: messages.length,
    lastMessage: messages[messages.length - 1]?.content?.substring(0, 50) + '...',
    hasOpenAIKey: !!process.env.OPENAI_API_KEY,
    promptVersion: PROMPT_VERSION,
    preferredLanguage: preferredLanguage || 'not set'
  });

  // Log prompt version for tracking
  logPromptVersion();

  // Get user context from the last message if available
  const lastMessage = messages[messages.length - 1];
  const userContent = lastMessage.content || '';

  // Check if this is a greeting or casual interaction
  const greetings = ['hi', 'hello', 'hey', 'hola', 'buenos días', 'buenas tardes', 'buenas noches', 'qué tal', 'how are you', 'cómo estás'];
  const isGreeting = greetings.some(g => userContent.toLowerCase().includes(g));
  
  // Check if this is a help request
  const helpRequests = ['help', 'ayuda', 'ayúdame', 'necesito ayuda', 'qué puedes hacer'];
  const isHelpRequest = helpRequests.some(h => userContent.toLowerCase().includes(h));
  
  // Only treat as ambiguous if it's not a greeting, help request, or insurance-related
  const isAmbiguous = userContent.trim().length < 15 && 
                      !userContent.match(/(auto|salud|vida|hogar|viaje|empresarial|mascotas|educacion)/i) &&
                      !isGreeting && 
                      !isHelpRequest;

  if (isAmbiguous) {
    // Only guide to insurance if it's truly ambiguous (not a greeting)
    messages.push({
      role: 'assistant',
      content: 'The user query is too short. Ask a clarifying question to understand what they need.'
    });
  }
  // Look for system messages in the entire message array
  const systemMessage = messages.find((m: any) => m.role === 'system');
  const userContext = systemMessage ? systemMessage.content : '';
  
  // Log if we found a system message with context
  if (userContext) {
    console.log('🎯 Found system message with user context:', userContext.substring(0, 100) + '...');
  }

  // Detect language with priority order:
  // 1. Navbar language preference (if set)
  // 2. Explicit language switch in message
  // 3. Auto-detect from message content
  // 4. Default to Spanish
  
  let userLanguage: 'english' | 'spanish' = 'spanish';
  
  // First priority: Use navbar language preference if available
  if (preferredLanguage) {
    userLanguage = preferredLanguage === 'en' ? 'english' : 'spanish';
    console.log('🌐 Using navbar language preference:', userLanguage);
  }
  
  // Check for explicit language switch in the last user message (can override navbar)
  const lastUserMessage = messages.filter((m: any) => m.role === 'user').pop();
  if (lastUserMessage) {
    const lastContent = lastUserMessage.content.toLowerCase().trim();
    // More comprehensive English detection
    if (lastContent.includes('english') || 
        lastContent.includes('inglés') || 
        lastContent.includes('ingles') ||
        lastContent.includes('in english') ||
        lastContent === 'en') {
      userLanguage = 'english';
      console.log('🌐 Explicit switch to English per user request');
    } else if (lastContent.includes('español') || 
               lastContent.includes('espanol') || 
               lastContent.includes('spanish') ||
               lastContent.includes('en español') ||
               lastContent === 'es') {
      userLanguage = 'spanish';
      console.log('🌐 Explicit switch to Spanish per user request');
    } else if (!preferredLanguage) {
      // Only auto-detect if no navbar preference is set
      // Check if there's onboarding context - if it's in Spanish, keep Spanish
      if (userContext && userContext.includes('Ciudad:')) {
        userLanguage = 'spanish';
        console.log('🌐 Using Spanish based on onboarding context');
      } else {
        // Look through all user messages to detect the predominant language
        const userMessages = messages.filter((m: any) => m.role === 'user');
        if (userMessages.length > 0) {
          // Check if any assistant messages exist - maintain their language
          const assistantMessages = messages.filter((m: any) => m.role === 'assistant');
          if (assistantMessages.length > 0 && assistantMessages[0].content) {
            // If assistant already spoke Spanish, keep Spanish
            if (assistantMessages[0].content.includes('¡') || assistantMessages[0].content.includes('¿')) {
              userLanguage = 'spanish';
            } else {
              // Otherwise detect from user messages
              const firstUserMessage = userMessages[0];
              userLanguage = detectLanguage(firstUserMessage.content);
              
              // If first message is ambiguous (like "no" or "sí"), default to Spanish
              if (firstUserMessage.content.trim().length < 20) {
                userLanguage = 'spanish'; // Default to Spanish for short messages
              }
            }
          } else {
            // No assistant messages yet, detect from user
            const firstUserMessage = userMessages[0];
            const messageContent = firstUserMessage.content.toLowerCase();
            
            // Check for clear English indicators first
            if (messageContent.includes('how are you') || 
                messageContent.includes('hi briki') ||
                messageContent.includes('hello') ||
                messageContent.includes('can you') ||
                messageContent.includes('what') ||
                messageContent.includes('please') ||
                messageContent.includes('thanks') ||
                messageContent.includes('help me')) {
              userLanguage = 'english';
              console.log('🌐 Detected English from message patterns');
            } else {
              userLanguage = detectLanguage(firstUserMessage.content);
              
              // Default to Spanish for ambiguous short messages ONLY if not clearly English
              if (firstUserMessage.content.trim().length < 20 && userLanguage !== 'english') {
                userLanguage = 'spanish';
              }
            }
          }
        }
      }
    }
  }
  
  console.log('🌐 Detected user language:', userLanguage);

  // Get system prompt from configuration and add language instruction
  const baseSystemPrompt = getSystemPrompt(userContext);
  const languageInstruction = userLanguage === 'english' 
    ? '\n\nIMPORTANT: The user is speaking in English. Always respond in English.'
    : '\n\nIMPORTANT: The user is speaking in Spanish. Always respond in Spanish.';
  
  const systemPrompt = baseSystemPrompt + languageInstruction;

  // Development / invalid-key fallback -------------------------------------------------
  if (!hasValidKey) {
    console.warn('⚠️  OPENAI_API_KEY missing or invalid – using mock reply');

    const mockReply = userLanguage === 'english' 
      ? 'Hello! I\'m Briki, your insurance assistant. How can I help you today? (mock response)'
      : '¡Hola! Soy Briki, tu asistente de seguros. ¿En qué puedo ayudarte hoy? (respuesta simulada)';

    const stream = createMockStream(mockReply);

    return new NextResponse(stream, {
      status: 200,
      headers: {
        'Content-Type': 'text/event-stream',
        'Cache-Control': 'no-cache',
        Connection: 'keep-alive',
      },
    });
  }

  if (noStream) {
    console.error('[chat] nostream fallback engaged');
    // For simplicity use the last user message as category text
    const catText = messages.filter((m: any) => m.role === 'user').pop()?.content || '';
    const mapped = await mapUserInputToCategory(catText);
    const plans = await searchPlans({ category: mapped.category || catText, limit: 4 });
    return NextResponse.json({ tools: { insurance_plans: { plans, insuranceType: mapped.category || catText } } });
  }

  console.error('[chat] passed key guard; building streamText');

  // Real OpenAI call ------------------------------------------------------------------
  try {
    console.log('[chat] about to streamText', { mappedCategoryAttempt: 'will log later' });
    const oai = createOpenAI({ apiKey: process.env.OPENAI_API_KEY });
    
    // Get dynamic categories for the tool description
    const availableCategories = await getDynamicCategories();
    const categoryList = availableCategories.join(', ');

    const result = await streamText({
      model: oai('gpt-3.5-turbo'),
      system: systemPrompt,
      messages,
      tools: {
        get_insurance_plans: tool({
          description: 'Get a list of insurance plans based on user criteria.',
          parameters: z.object({
            category: z.string().describe(
              `The category of insurance. Available categories from database: ${categoryList}. Also accepts natural language like "business insurance" which will be mapped to the correct category.`
            ),
            max_price: z
              .number()
              .optional()
              .describe('The maximum base price the user is willing to pay.'),
            country: z
              .string()
              .optional()
              .describe('The country code (e.g., CO for Colombia).'),
            tags: z
              .array(z.string())
              .optional()
              .describe(
                'A list of tags to filter by. For example, ["popular", "completo"] to find popular or complete plans.'
              ),
            benefits_contain: z
              .string()
              .optional()
              .describe(
                'A keyword to search for within the benefits description. For example, "portátil" to find plans covering laptops.'
              ),
          }),
          execute: async ({
            category,
            max_price,
            country,
            tags,
            benefits_contain,
          }) => {
            try {
              console.error('[tool] START get_insurance_plans', {
                cat: category,
                max_price,
                country,
                plansApiLen: (process.env.NEXT_PUBLIC_PLANS_API_URL || process.env.PLANS_API_URL || '').length,
                dbUrlLen: (process.env.DATABASE_URL || process.env.RENDER_POSTGRES_URL || '').length,
              });
              
              // Map natural language to actual category
              const categoryMapping = await mapUserInputToCategory(category);
              const actualCategory = categoryMapping.category || category;
              
              console.log('🗺️ Category mapping:', {
                userInput: category,
                mappedCategory: actualCategory,
                confidence: categoryMapping.confidence,
                availableCategories: categoryMapping.availableCategories
              });

              console.log('🔍 Database connection status:', {
                hasDatabaseUrl,
                envVarSet: !!(process.env.DATABASE_URL || process.env.RENDER_POSTGRES_URL),
                envVarLength: (process.env.DATABASE_URL || process.env.RENDER_POSTGRES_URL)?.length || 0,
              });

              const dbUrlLength = (process.env.DATABASE_URL || '').length;
              const renderUrlLength = (process.env.RENDER_POSTGRES_URL || '').length;
              console.error('[chat] env lengths:', { dbUrlLength, renderUrlLength });
              console.error('[chat] filters:', { category: actualCategory, country, max_price });
              const t0 = Date.now();
              const plans = await searchPlans({
                category: actualCategory,
                max_price,
                country,
                tags,
                benefits_contain,
                limit: 4,
              });
              const firstPlanInfo = plans.length ? { provider: plans[0].provider, name: plans[0].name } : null;
              console.error('[chat] query done in', Date.now() - t0, 'ms; planCount =', plans.length, 'first:', firstPlanInfo);
              
              // Check if we got fuzzy matches (different categories)
              const isExactMatch = plans.length > 0 && plans.every(plan => 
                plan.category.toLowerCase() === category.toLowerCase()
              );
              
              console.log(`✅ Raw database response:`, {
                planCount: plans.length,
                rawPlans: plans,
                firstPlan: plans[0] || null,
                planStructure: plans[0] ? Object.keys(plans[0]) : [],
                isExactMatch
              });

              console.log('🔎 prod-check', {
                hasDbUrl: !!process.env.RENDER_POSTGRES_URL,
                plansReturned: plans?.length ?? 0,
                firstPlan: plans?.[0]
                  ? { id: plans[0].id, name: plans[0].name, base_price: plans[0].base_price, hasLink: !!plans[0].external_link }
                  : null
              });
              
<<<<<<< HEAD
=======
              // STRICT VALIDATION: Allow priced plans OR quote-flow plans with link
              const validPlans = plans.filter(plan => 
                plan && 
                plan.name && 
                plan.name !== 'No hay planes disponibles públicamente' &&
                plan.name !== 'Plan de Seguro' &&
                plan.provider &&
                plan.provider !== 'Proveedor' &&
                (
                  (plan.base_price > 0) || !!plan.external_link
                )
              );

              console.log('[plans] after filter', { total: plans.length, kept: validPlans.length });
              
              console.log(`🔍 Validation results:`, {
                totalPlans: plans.length,
                validPlans: validPlans.length,
                invalidPlans: plans.length - validPlans.length,
                reasons: plans.map(plan => ({
                  name: plan.name,
                  provider: plan.provider,
                  base_price: plan.base_price,
                  external_link: plan.external_link,
                  isValid: plan.name && 
                           plan.name !== 'No hay planes disponibles públicamente' &&
                           plan.provider &&
                           ( (plan.base_price > 0) || !!plan.external_link )
                }))
              });
              
>>>>>>> 5ae0c0a8
              // Transform plans into the expected UI format
              // The frontend expects these exact fields for validation
              console.error('[tool] END get_insurance_plans', {
                planCount: plans.length,
                first: firstPlanInfo,
              });

              const finalPlans = plans.map((plan, index) => ({
                id: plan.id,
                name: plan.name,
                provider: plan.provider,
                base_price: plan.base_price, // numeric value required
                base_price_formatted: plan.base_price_formatted,
                currency: plan.currency,
                benefits: Array.isArray(plan.benefits) ? plan.benefits : [],
                category: plan.category,
                rating: plan.rating,
                external_link: plan.external_link,
                is_external: plan.is_external
              }));
              
              const toolResult = { 
                type: "insurance_plans",
                plans: finalPlans,
                insuranceType: actualCategory,
                originalQuery: category,
                hasRealPlans: finalPlans.length > 0,
                isExactMatch: isExactMatch && finalPlans.length > 0,
                noExactMatchesFound: !isExactMatch && finalPlans.length > 0,
                categoriesFound: [...new Set(finalPlans.map(p => p.category))],
                availableCategories: categoryMapping.availableCategories
              };
              
              console.log('✅✅✅ TOOL EXECUTION FINISHED ✅✅✅');
              console.log('Returning to AI:', {
                planCount: finalPlans.length,
                hasRealPlans: finalPlans.length > 0,
                insuranceType: category,
                isExactMatch: toolResult.isExactMatch,
                noExactMatchesFound: toolResult.noExactMatchesFound,
                categoriesFound: toolResult.categoriesFound,
                samplePlanName: finalPlans[0]?.name
              });
              
              return toolResult;
            } catch (error) {
              console.error('❌ Error executing get_insurance_plans tool:', error);
              logToolError({ 
                toolName: 'get_insurance_plans', 
                error, 
                context: { category, max_price, country, tags, benefits_contain } 
              });
              
              // Return empty array with error flag
              const errorResult = { 
                plans: [], 
                insuranceType: category, 
                hasRealPlans: false,
                error: true,
                errorMessage: error instanceof Error ? error.message : 'Unknown error'
              };
              console.log(`📤 Error fallback result:`, errorResult);
              return errorResult;
            }
          },
        }),
      },
    });

    const planCountDebug = (result as any)?.tools?.insurance_plans?.plans?.length ?? -1;
    console.error('[chat] result:tools', {
      hasTools: !!(result as any)?.tools,
      planCount: planCountDebug,
    });

    // ---- Compatibility shim for different AI SDK versions ----
    let resp: Response;
    const anyRes: any = result;

    if (typeof anyRes.toAIStreamResponse === 'function') {
      resp = anyRes.toAIStreamResponse({ headers: { 'x-vercel-ai-data-stream': 'v1' } });
    } else if (typeof anyRes.toDataStreamResponse === 'function') {
      resp = anyRes.toDataStreamResponse();
    } else {
      const { StreamingTextResponse }: any = await import('ai');
      const rawStream = typeof anyRes.toAIStream === 'function' ? anyRes.toAIStream() : anyRes.stream;
      resp = new StreamingTextResponse(rawStream as any);
    }

    // -------- Peek first SSE chunk for diagnostics ----------
    const body = resp.body;
    if (body) {
      const [b1, b2] = body.tee();
      const reader = b1.getReader();
      reader.read().then(({ value }) => {
        if (value) {
          console.error('[chat] peek-sse', new TextDecoder().decode(value).slice(0, 400));
        }
        reader.cancel();
      });
      resp = new NextResponse(b2, resp);
    }

    console.error('🟢 streamText done, returning SSE response');
    return resp;

  } catch (err) {
    console.error('[chat] error', {
      message: (err as any)?.message,
      code: (err as any)?.code,
    });

    const errorReply = userLanguage === 'english'
      ? 'Sorry, there was a problem contacting the model. (mock response)'
      : 'Lo siento, hubo un problema al contactar con el modelo. (respuesta simulada)';

    const stream = createMockStream(errorReply);

    return new NextResponse(stream, {
      status: 200,
      headers: {
        'Content-Type': 'text/event-stream',
        'Cache-Control': 'no-cache',
        Connection: 'keep-alive',
      },
    });
  }
} <|MERGE_RESOLUTION|>--- conflicted
+++ resolved
@@ -1,35 +1,16 @@
 import { streamText, tool } from 'ai';
 import { createOpenAI } from '@ai-sdk/openai';
-import { searchPlans } from '@/lib/plans-client';
-
-// Temporary: force JSON fallback until streaming SDK versions are aligned.
-export const FORCE_JSON = true; // set to false once streaming fixed
-import { hasDatabaseUrl } from '@/lib/render-db';
+import { queryInsurancePlans, hasDatabaseUrl } from '@/lib/render-db';
 import { InsurancePlan } from '@/types/project';
 import { NextResponse } from 'next/server';
 import { z } from 'zod';
 import { getSystemPrompt, logPromptVersion, PROMPT_VERSION } from '@/config/systemPrompt';
 import { franc } from 'franc-min';
 import { logToolError } from '@/lib/ai-error-handler';
-import { mapUserInputToCategory, getCategorySuggestions, getDynamicCategories } from '@/lib/category-mapper';
 
 export const runtime = 'nodejs';
-// Disable caching to ensure fresh execution and visible logs in prod
-export const dynamic = 'force-dynamic';
-export const revalidate = 0;
-export const fetchCache = 'force-no-store';
-export const preferredRegion = 'iad1';
-
-// Bundle timestamp – helps confirm the deployed code version
-console.error('[chat] bundle-loaded', { build: '2025-08-11T16:30Z' });
-
-const key = process.env.OPENAI_API_KEY || '';
-const hasValidKey = !!key && key.startsWith('sk-');
-console.error('[chat] key check', { keyLen: key.length, startsWithSk: key.startsWith('sk-') });
-
-if (!hasValidKey) {
-  console.error('[chat] EARLY-EXIT: missing/invalid OPENAI_API_KEY');
-}
+
+const hasValidKey = !!process.env.OPENAI_API_KEY && process.env.OPENAI_API_KEY.startsWith('sk-');
 
 // Language detection function
 function detectLanguage(text: string): 'english' | 'spanish' {
@@ -83,38 +64,8 @@
 // const getSamplePlans = (category: string) => { ... } - REMOVED
 
 export async function POST(req: Request) {
-  console.error('[chat] boot', { runtimeEnv: process.env.NEXT_RUNTIME || 'node' });
-  // --- DEBUG: begin ---
-  const mask = (url?: string) => {
-    if (!url) return 'none';
-    try {
-      const u = new URL(url);
-      return `${u.protocol}//${u.hostname}...`;
-    } catch {
-      return 'invalid';
-    }
-  };
-  const len = (s?: string) => (s ? s.length : 0);
-
-  console.log('[chat] request:start', {
-    ts: new Date().toISOString(),
-    env: process.env.NODE_ENV,
-    hasDbUrl: !!(process.env.DATABASE_URL || process.env.RENDER_POSTGRES_URL),
-    dbUrlLen: len(process.env.DATABASE_URL || process.env.RENDER_POSTGRES_URL),
-    supabaseUrlLen: len(process.env.NEXT_PUBLIC_SUPABASE_URL),
-  });
-  // --- DEBUG: end ---
-  let bodyJson: any = {};
-  try { bodyJson = await req.json(); } catch { /* ignore */ }
-  if (!bodyJson?.messages) {
-    console.log('[chat] EARLY-EXIT invalid request body');
-    return NextResponse.json({ error: 'invalid body' }, { status: 400 });
-  }
-  const { messages, preferredLanguage } = bodyJson;
-
-  // Query param parsing
-  const urlParams = new URL(req.url).searchParams;
-  const noStream = FORCE_JSON || urlParams.get('nostream') === '1';
+  const { messages, preferredLanguage } = await req.json();
+  const encoder = new TextEncoder();
 
   console.log('🔵 Chat API called with:', {
     messageCount: messages.length,
@@ -280,25 +231,9 @@
     });
   }
 
-  if (noStream) {
-    console.error('[chat] nostream fallback engaged');
-    // For simplicity use the last user message as category text
-    const catText = messages.filter((m: any) => m.role === 'user').pop()?.content || '';
-    const mapped = await mapUserInputToCategory(catText);
-    const plans = await searchPlans({ category: mapped.category || catText, limit: 4 });
-    return NextResponse.json({ tools: { insurance_plans: { plans, insuranceType: mapped.category || catText } } });
-  }
-
-  console.error('[chat] passed key guard; building streamText');
-
   // Real OpenAI call ------------------------------------------------------------------
   try {
-    console.log('[chat] about to streamText', { mappedCategoryAttempt: 'will log later' });
     const oai = createOpenAI({ apiKey: process.env.OPENAI_API_KEY });
-    
-    // Get dynamic categories for the tool description
-    const availableCategories = await getDynamicCategories();
-    const categoryList = availableCategories.join(', ');
 
     const result = await streamText({
       model: oai('gpt-3.5-turbo'),
@@ -309,7 +244,7 @@
           description: 'Get a list of insurance plans based on user criteria.',
           parameters: z.object({
             category: z.string().describe(
-              `The category of insurance. Available categories from database: ${categoryList}. Also accepts natural language like "business insurance" which will be mapped to the correct category.`
+              'The category of insurance. Available options are: auto, salud, vida, hogar, viaje, empresarial, mascotas, educacion.'
             ),
             max_price: z
               .number()
@@ -340,46 +275,29 @@
             benefits_contain,
           }) => {
             try {
-              console.error('[tool] START get_insurance_plans', {
-                cat: category,
+              console.log('✅✅✅ TOOL EXECUTION STARTED ✅✅✅');
+              console.log('Received parameters:', {
+                category,
                 max_price,
                 country,
-                plansApiLen: (process.env.NEXT_PUBLIC_PLANS_API_URL || process.env.PLANS_API_URL || '').length,
-                dbUrlLen: (process.env.DATABASE_URL || process.env.RENDER_POSTGRES_URL || '').length,
-              });
-              
-              // Map natural language to actual category
-              const categoryMapping = await mapUserInputToCategory(category);
-              const actualCategory = categoryMapping.category || category;
-              
-              console.log('🗺️ Category mapping:', {
-                userInput: category,
-                mappedCategory: actualCategory,
-                confidence: categoryMapping.confidence,
-                availableCategories: categoryMapping.availableCategories
+                tags,
+                benefits_contain,
               });
 
               console.log('🔍 Database connection status:', {
                 hasDatabaseUrl,
-                envVarSet: !!(process.env.DATABASE_URL || process.env.RENDER_POSTGRES_URL),
-                envVarLength: (process.env.DATABASE_URL || process.env.RENDER_POSTGRES_URL)?.length || 0,
-              });
-
-              const dbUrlLength = (process.env.DATABASE_URL || '').length;
-              const renderUrlLength = (process.env.RENDER_POSTGRES_URL || '').length;
-              console.error('[chat] env lengths:', { dbUrlLength, renderUrlLength });
-              console.error('[chat] filters:', { category: actualCategory, country, max_price });
-              const t0 = Date.now();
-              const plans = await searchPlans({
-                category: actualCategory,
+                envVarSet: !!process.env.RENDER_POSTGRES_URL,
+                envVarLength: process.env.RENDER_POSTGRES_URL?.length || 0
+              });
+
+              const plans = await queryInsurancePlans({
+                category,
                 max_price,
                 country,
                 tags,
                 benefits_contain,
                 limit: 4,
               });
-              const firstPlanInfo = plans.length ? { provider: plans[0].provider, name: plans[0].name } : null;
-              console.error('[chat] query done in', Date.now() - t0, 'ms; planCount =', plans.length, 'first:', firstPlanInfo);
               
               // Check if we got fuzzy matches (different categories)
               const isExactMatch = plans.length > 0 && plans.every(plan => 
@@ -402,8 +320,6 @@
                   : null
               });
               
-<<<<<<< HEAD
-=======
               // STRICT VALIDATION: Allow priced plans OR quote-flow plans with link
               const validPlans = plans.filter(plan => 
                 plan && 
@@ -435,15 +351,9 @@
                 }))
               });
               
->>>>>>> 5ae0c0a8
               // Transform plans into the expected UI format
               // The frontend expects these exact fields for validation
-              console.error('[tool] END get_insurance_plans', {
-                planCount: plans.length,
-                first: firstPlanInfo,
-              });
-
-              const finalPlans = plans.map((plan, index) => ({
+              const finalPlans = validPlans.map((plan, index) => ({
                 id: plan.id,
                 name: plan.name,
                 provider: plan.provider,
@@ -460,13 +370,11 @@
               const toolResult = { 
                 type: "insurance_plans",
                 plans: finalPlans,
-                insuranceType: actualCategory,
-                originalQuery: category,
+                insuranceType: category,
                 hasRealPlans: finalPlans.length > 0,
                 isExactMatch: isExactMatch && finalPlans.length > 0,
                 noExactMatchesFound: !isExactMatch && finalPlans.length > 0,
-                categoriesFound: [...new Set(finalPlans.map(p => p.category))],
-                availableCategories: categoryMapping.availableCategories
+                categoriesFound: [...new Set(finalPlans.map(p => p.category))]
               };
               
               console.log('✅✅✅ TOOL EXECUTION FINISHED ✅✅✅');
@@ -505,48 +413,12 @@
       },
     });
 
-    const planCountDebug = (result as any)?.tools?.insurance_plans?.plans?.length ?? -1;
-    console.error('[chat] result:tools', {
-      hasTools: !!(result as any)?.tools,
-      planCount: planCountDebug,
-    });
-
-    // ---- Compatibility shim for different AI SDK versions ----
-    let resp: Response;
-    const anyRes: any = result;
-
-    if (typeof anyRes.toAIStreamResponse === 'function') {
-      resp = anyRes.toAIStreamResponse({ headers: { 'x-vercel-ai-data-stream': 'v1' } });
-    } else if (typeof anyRes.toDataStreamResponse === 'function') {
-      resp = anyRes.toDataStreamResponse();
-    } else {
-      const { StreamingTextResponse }: any = await import('ai');
-      const rawStream = typeof anyRes.toAIStream === 'function' ? anyRes.toAIStream() : anyRes.stream;
-      resp = new StreamingTextResponse(rawStream as any);
-    }
-
-    // -------- Peek first SSE chunk for diagnostics ----------
-    const body = resp.body;
-    if (body) {
-      const [b1, b2] = body.tee();
-      const reader = b1.getReader();
-      reader.read().then(({ value }) => {
-        if (value) {
-          console.error('[chat] peek-sse', new TextDecoder().decode(value).slice(0, 400));
-        }
-        reader.cancel();
-      });
-      resp = new NextResponse(b2, resp);
-    }
-
-    console.error('🟢 streamText done, returning SSE response');
-    return resp;
+    console.dir({ resultDebug: result }, { depth: 4 });
+    console.log('🟢 streamText result obtained, converting to DataStreamResponse');
+    return result.toDataStreamResponse();
 
   } catch (err) {
-    console.error('[chat] error', {
-      message: (err as any)?.message,
-      code: (err as any)?.code,
-    });
+    console.error(' streamText failed –', err);
 
     const errorReply = userLanguage === 'english'
       ? 'Sorry, there was a problem contacting the model. (mock response)'

--- conflicted
+++ resolved
@@ -341,15 +341,10 @@
         analysis: finalAnalysis,
         fileName: file.name,
         uploadId: uploadRecord.id,
-<<<<<<< HEAD
         uploaderUserId: userId,
         storagePath: storagePath || undefined,
-=======
->>>>>>> 5a4b7124
         extractionMethod: extractionMethod,
         pdfUrl: pdfPublicUrl || undefined,
-        storagePath: storagePath || undefined,
-        uploaderUserId: userId,
         ...(debugInfo ? { debug: debugInfo } : {})
       });
 

import { NextRequest, NextResponse } from "next/server";
import { getServerSession } from "next-auth";
import { authOptions } from "../auth/[...nextauth]/route";
import { createClient } from "@supabase/supabase-js";
import { z } from "zod";
import { createServerSupabaseClient } from '@/lib/supabase-server';
import { inferStoragePathFromUrl } from '@/lib/storage';

// Force Node.js runtime for NextAuth/Supabase compatibility
export const runtime = 'nodejs';
export const dynamic = 'force-dynamic';

const supabase = createClient(
  process.env.NEXT_PUBLIC_SUPABASE_URL!,
  process.env.SUPABASE_SERVICE_ROLE_KEY!
);

// Validation schema for save policy request (final)
const SavePolicySchema = z.object({
  custom_name: z.string(),
  insurer_name: z.string().optional(),
  policy_type: z.string().optional(),
  priority: z.enum(['low', 'medium', 'high']).default('medium'),

  // Preferred reuse of analyzer artifacts
  upload_id: z.string().uuid().optional(),
  pdf_url: z.string().url().optional(),
  storage_path: z.string().optional(),

  // Legacy path (only when truly raw base64 is sent)
  pdf_base64: z.string().optional(),

  metadata: z.record(z.any()).default({}),
  extracted_data: z.record(z.any()).default({})
});

// GET /api/policies - Fetch all saved policies for logged-in user
export async function GET(request: NextRequest) {
  try {
    const session = await getServerSession(authOptions);

    if (!session?.user?.id) {
      return NextResponse.json(
        { error: "No autorizado" },
        { status: 401 }
      );
    }

    // Parse query parameters for filtering and pagination
    const { searchParams } = new URL(request.url);
    const search = searchParams.get('search');
    const priority = searchParams.get('priority');
    const limit = parseInt(searchParams.get('limit') || '10');
    const offset = parseInt(searchParams.get('offset') || '0');

    // Build query
    let query = supabase
      .from("saved_policies")
      .select("*", { count: 'exact' })
      .eq("user_id", session.user.id)
      .order("created_at", { ascending: false })
      .range(offset, offset + limit - 1);

    // Apply search filter
    if (search) {
      query = query.or(`custom_name.ilike.%${search}%,insurer_name.ilike.%${search}%`);
    }

    // Apply priority filter
    if (priority && ['low', 'medium', 'high'].includes(priority)) {
      query = query.eq('priority', priority);
    }

    const { data: policies, error, count } = await query;

    if (error) {
      console.error("Error fetching policies:", error);
      return NextResponse.json(
        { error: "Error al obtener las pólizas guardadas" },
        { status: 500 }
      );
    }

    return NextResponse.json({ 
      policies: policies || [],
      total: count || 0,
      limit,
      offset
    });
  } catch (error: any) {
    console.error("[policies GET] error:", error);
    return NextResponse.json(
      { error: "internal", where: "policies-get", message: error?.message ?? String(error) },
      { status: 500 }
    );
  }
}

// POST /api/policies - Save a new analyzed policy
export async function POST(request: NextRequest) {
  try {
    const session = await getServerSession(authOptions);
    if (process.env.NODE_ENV !== 'production') {
      console.log('[policies] session.user.id:', (session as any)?.user?.id);
    }

    if (!session?.user?.id) {
      console.log('[policies] No valid session found - returning 401');
      return NextResponse.json(
        { error: "unauthorized", message: "Sign in required to save policies", where: "session-check" },
        { status: 401 }
      );
    }

    // Parse and validate request body
    const body = await request.json();
    if (process.env.NODE_ENV !== 'production') {
      console.log('[policies] body keys:', Object.keys(body || {}));
    }
    let validatedData;
    
    try {
      validatedData = SavePolicySchema.parse(body);
    } catch (validationError) {
      if (validationError instanceof z.ZodError) {
        console.error("Validation error:", validationError.errors);
        return NextResponse.json(
          { error: "Datos inválidos", details: validationError.errors },
          { status: 400 }
        );
      }
      throw validationError;
    }

    const { 
      custom_name,
      insurer_name,
      policy_type,
      priority,
      upload_id,
      pdf_url: providedPdfUrl,
      storage_path: providedStoragePath,
      pdf_base64,
      metadata,
      extracted_data
    } = validatedData;

    // Check if user already has a policy with the same name
    const { data: existingPolicy } = await supabase
      .from("saved_policies")
      .select("id")
      .eq("user_id", session.user.id)
      .eq("custom_name", custom_name)
      .single();

    if (existingPolicy) {
      return NextResponse.json(
        { error: "Ya tienes un análisis guardado con ese nombre" },
        { status: 400 }
      );
    }

    let storage_path: string | null = null;
    let pdf_url: string | null = null;

    // DEV log of keys
    if (process.env.NODE_ENV !== 'production') {
      console.log('[policies] keys(validated):', Object.keys(validatedData));
    }

    // Case 1: upload_id preferred
    if (upload_id) {
<<<<<<< HEAD
      // Dev-only debug logging
      if (process.env.NODE_ENV !== 'production') {
        console.log({ where: 'lookup', upload_id, session_user_id: session.user.id });
      }

      // Lookup storage path from policy_uploads scoped to user
      const { data: lookup, error: lookupError } = await supabase
=======
      const serverSupabase = createServerSupabaseClient();
      const { data: uploadRow, error: uploadErr } = await serverSupabase
>>>>>>> 5a4b7124
        .from('policy_uploads')
        .select('id,user_id,storage_path,pdf_url')
        .eq('id', upload_id)
        .single();

<<<<<<< HEAD
      if (lookupError || !lookup?.storage_path) {
        console.error({ where: 'lookup', upload_id, session_user_id: session.user.id, error: lookupError?.message || 'No storage_path found' });
        return NextResponse.json({ 
          error: 'upload_not_owned', 
          hint: 'Sign in with the original account or re-analyze.' 
        }, { status: 409 });
      }

      storage_path = lookup.storage_path as string;
      // Create a signed URL (object paths in storage APIs are bucket-relative)
      try {
        const signed = await supabase.storage
          .from('policy-documents')
          .createSignedUrl(storage_path.replace('policy-documents/', ''), 60 * 60);
        pdf_url = signed?.signedUrl || null;
      } catch (e) {
        console.warn({ where: 'signed_url_creation', upload_id, error: e });
      }
    } else if (provided_storage_path) {
      storage_path = provided_storage_path;
      try {
        const signed = await supabase.storage
          .from('policy-documents')
          .createSignedUrl(provided_storage_path.replace('policy-documents/', ''), 60 * 60);
        pdf_url = signed?.signedUrl || provided_pdf_url || null;
      } catch (e) {
        console.warn({ where: 'signed_url_creation', storage_path: provided_storage_path, error: e });
        pdf_url = provided_pdf_url || null;
=======
      if (uploadErr && uploadErr.code === 'PGRST116') {
        return NextResponse.json({ error: 'upload_not_found', where: 'lookup' }, { status: 404 });
      }
      if (uploadErr || !uploadRow) {
        const details = { where: 'lookup', code: uploadErr?.code, message: uploadErr?.message };
        console.error('[policies] lookup error:', details);
        return NextResponse.json({ error: 'upload_not_found', ...details }, { status: 404 });
      }

      if (process.env.NODE_ENV !== 'production') {
        console.log('[policies] lookup result:', { found: !!uploadRow, user_id: uploadRow.user_id, storage_path: uploadRow.storage_path });
      }

      if (uploadRow.user_id !== session.user.id) {
        return NextResponse.json(
          { error: 'upload_not_owned', hint: 'Sign in with the original account or re-analyze.', uploadUserId: uploadRow.user_id, sessionUserId: session.user.id },
          { status: 409 }
        );
>>>>>>> 5a4b7124
      }
      storage_path = uploadRow.storage_path || null;
      // Mint fresh signed URL
      if (storage_path) {
        try {
          const { data: signed } = await serverSupabase.storage
            .from('policy-documents')
            .createSignedUrl(storage_path, 60 * 60 * 24 * 30);
          pdf_url = signed?.signedUrl || uploadRow.pdf_url;
          if (process.env.NODE_ENV !== 'production') {
            console.log('[policies] sign result:', { ok: !!signed?.signedUrl });
          }
        } catch (e: any) {
          console.warn('[policies] sign error, using existing pdf_url', e?.message);
          pdf_url = uploadRow.pdf_url;
          if (process.env.NODE_ENV !== 'production') {
            console.log('[policies] sign result:', { ok: false, error: e?.message });
          }
          if (!pdf_url) {
            return NextResponse.json(
              { where: 'sign', error: 'Failed to sign URL and no fallback url available', message: e?.message, code: e?.code },
              { status: 502 }
            );
          }
        }
      } else {
        pdf_url = uploadRow.pdf_url;
        if (!pdf_url) {
          return NextResponse.json(
            { where: 'lookup', error: 'Upload has no storage_path or pdf_url' },
            { status: 404 }
          );
        }
      }
    }

    // Case 2: provided pdf_url + storage_path (fallback)
    if (!pdf_url && (providedPdfUrl || providedStoragePath)) {
      const serverSupabase = createServerSupabaseClient();
      if (providedStoragePath) {
        if (process.env.NODE_ENV !== 'production') {
          console.warn('[policies] saving with storage_path without upload_id');
        }
        storage_path = providedStoragePath;
        try {
          const { data: signed } = await serverSupabase.storage
            .from('policy-documents')
            .createSignedUrl(storage_path, 60 * 60 * 24 * 30);
          pdf_url = signed?.signedUrl || providedPdfUrl || null;
          if (process.env.NODE_ENV !== 'production') {
            console.log('[policies] sign result:', { ok: !!signed?.signedUrl });
          }
        } catch (e: any) {
          console.warn('[policies] sign error from provided storage_path', e?.message);
          pdf_url = providedPdfUrl || null;
          if (process.env.NODE_ENV !== 'production') {
            console.log('[policies] sign result:', { ok: false, error: e?.message });
          }
          if (!pdf_url) {
            return NextResponse.json(
              { where: 'sign', error: 'Failed to sign URL from storage_path and no pdf_url provided', message: e?.message, code: e?.code },
              { status: 502 }
            );
          }
        }
      } else {
        // No storage path, just use provided URL
        pdf_url = providedPdfUrl || null;
        const inferred = providedPdfUrl ? inferStoragePathFromUrl(providedPdfUrl) : null;
        if (inferred) {
          storage_path = inferred;
        }
      }
    }

    // Case 3: legacy pdf_base64
    if (!pdf_url && pdf_base64) {
      // Validate it looks like a data URL for PDFs
      if (!/^data:application\/pdf;base64,/i.test(pdf_base64) && !/^https?:\/\//i.test(pdf_base64)) {
        return NextResponse.json({ error: 'invalid_pdf_base64' }, { status: 400 });
      }
      // Reject if this is actually a URL string
      if (/^https?:\/\//i.test(pdf_base64)) {
        // Treat as pdf_url guardrail
        const asUrl = pdf_base64;
        const inferred = inferStoragePathFromUrl(asUrl);
        if (inferred) {
          storage_path = inferred;
        }
        pdf_url = asUrl;
      } else {
      try {
        // Convert base64 to buffer
        const base64Data = pdf_base64.replace(/^data:application\/pdf;base64,/, "");
        const buffer = Buffer.from(base64Data, "base64");
        
        // Generate unique filename
        const filename = `${session.user.id}/${Date.now()}_${custom_name.replace(/[^a-zA-Z0-9]/g, "_")}.pdf`;
        
        // Upload to Supabase Storage
        const { data: uploadData, error: uploadError } = await supabase.storage
          .from("policy-documents")
          .upload(filename, buffer, {
            contentType: "application/pdf",
            upsert: false
          });

        if (uploadError) {
          console.error("Error uploading PDF:", uploadError);
          const code = (uploadError as any)?.statusCode ?? (uploadError as any)?.code ?? 'storage_upload_error';
          const message = (uploadError as any)?.message ?? 'Unknown storage error';
          return NextResponse.json(
            { where: 'upload', error: 'Failed to upload PDF', code, message },
            { status: 502 }
          );
        }

        storage_path = uploadData.path as string;
        // Prefer signed URL, fallback to public
        try {
          const { data: signed } = await supabase.storage
            .from('policy-documents')
            .createSignedUrl(storage_path, 60 * 60);
          pdf_url = signed?.signedUrl ?? null;
        } catch {
          const { data: urlData } = supabase.storage
            .from('policy-documents')
            .getPublicUrl(storage_path);
          pdf_url = urlData.publicUrl;
        }
      } catch (uploadError) {
        console.error("Error processing PDF upload:", uploadError);
        return NextResponse.json(
          { where: 'upload', error: 'Failed to process PDF', message: uploadError instanceof Error ? uploadError.message : String(uploadError) },
          { status: 502 }
        );
      }
      }
    }

    // Guard: must have at least one of the identifiers resolved or a url
    if (!storage_path && !pdf_url) {
      console.error({ where: 'missing_identifiers', message: 'Missing upload_id | storage_path | pdf_base64' });
      return NextResponse.json(
        { error: 'Missing upload_id | storage_path | pdf_base64' },
        { status: 400 }
      );
    }

    // Insert policy record
    const { data: policy, error: insertError } = await supabase
      .from("saved_policies")
      .insert({
        user_id: session.user.id,
        custom_name,
        insurer_name,
        policy_type,
        priority,
        pdf_url,
        storage_path,
        metadata,
        extracted_data
      })
      .select()
      .single();

    if (insertError) {
      console.error("Error inserting policy:", insertError);
      if (process.env.NODE_ENV !== 'production') {
        console.error('[policies] insert error:', { code: insertError.code, message: insertError.message });
      }
      return NextResponse.json(
        { where: 'insert', error: 'Error al guardar la póliza', code: insertError.code, message: insertError.message },
        { status: 500 }
      );
    }

    return NextResponse.json({ id: policy.id, pdf_url: policy.pdf_url, saved: true, signed: !!policy.pdf_url, message: "Análisis guardado exitosamente" });
  } catch (error: any) {
    console.error("[policies POST] error:", error);
    return NextResponse.json(
      { error: 'internal', where: 'policies-post', message: error?.message ?? String(error) },
      { status: 500 }
    );
  }
}<|MERGE_RESOLUTION|>--- conflicted
+++ resolved
@@ -170,53 +170,13 @@
 
     // Case 1: upload_id preferred
     if (upload_id) {
-<<<<<<< HEAD
-      // Dev-only debug logging
-      if (process.env.NODE_ENV !== 'production') {
-        console.log({ where: 'lookup', upload_id, session_user_id: session.user.id });
-      }
-
-      // Lookup storage path from policy_uploads scoped to user
-      const { data: lookup, error: lookupError } = await supabase
-=======
       const serverSupabase = createServerSupabaseClient();
       const { data: uploadRow, error: uploadErr } = await serverSupabase
->>>>>>> 5a4b7124
         .from('policy_uploads')
         .select('id,user_id,storage_path,pdf_url')
         .eq('id', upload_id)
         .single();
 
-<<<<<<< HEAD
-      if (lookupError || !lookup?.storage_path) {
-        console.error({ where: 'lookup', upload_id, session_user_id: session.user.id, error: lookupError?.message || 'No storage_path found' });
-        return NextResponse.json({ 
-          error: 'upload_not_owned', 
-          hint: 'Sign in with the original account or re-analyze.' 
-        }, { status: 409 });
-      }
-
-      storage_path = lookup.storage_path as string;
-      // Create a signed URL (object paths in storage APIs are bucket-relative)
-      try {
-        const signed = await supabase.storage
-          .from('policy-documents')
-          .createSignedUrl(storage_path.replace('policy-documents/', ''), 60 * 60);
-        pdf_url = signed?.signedUrl || null;
-      } catch (e) {
-        console.warn({ where: 'signed_url_creation', upload_id, error: e });
-      }
-    } else if (provided_storage_path) {
-      storage_path = provided_storage_path;
-      try {
-        const signed = await supabase.storage
-          .from('policy-documents')
-          .createSignedUrl(provided_storage_path.replace('policy-documents/', ''), 60 * 60);
-        pdf_url = signed?.signedUrl || provided_pdf_url || null;
-      } catch (e) {
-        console.warn({ where: 'signed_url_creation', storage_path: provided_storage_path, error: e });
-        pdf_url = provided_pdf_url || null;
-=======
       if (uploadErr && uploadErr.code === 'PGRST116') {
         return NextResponse.json({ error: 'upload_not_found', where: 'lookup' }, { status: 404 });
       }
@@ -235,7 +195,6 @@
           { error: 'upload_not_owned', hint: 'Sign in with the original account or re-analyze.', uploadUserId: uploadRow.user_id, sessionUserId: session.user.id },
           { status: 409 }
         );
->>>>>>> 5a4b7124
       }
       storage_path = uploadRow.storage_path || null;
       // Mint fresh signed URL

--- conflicted
+++ resolved
@@ -1,46 +1,13 @@
 import { supabase } from './supabase';
 import type { SupabaseClient } from '@supabase/supabase-js';
 
-// Align with production table schema and what UI expects
 export interface PolicyUpload {
   id: string;
   user_id: string;
   file_name: string | null;
-  file_path: string | null;
-  status: string | null;
-  upload_time: string | null;
-  ai_summary?: string | null;
-  error_message?: string | null;
-  // Optional newer fields (present if migrations were applied)
-  storage_path?: string | null;
-  pdf_url?: string | null;
+  storage_path: string | null;
+  pdf_url: string | null;
   extraction_method?: string | null;
-<<<<<<< HEAD
-}
-
-export async function getPolicyUploadsByUser(userId: string) {
-  const { data, error } = await supabase
-    .from('policy_uploads')
-    .select('*')
-    .eq('user_id', userId)
-    .order('created_at', { ascending: false });
-
-  if (error) {
-    console.error('Error fetching policy uploads:', error);
-    throw error;
-  }
-  return data || [];
-}
-
-export async function deletePolicyUpload(id: string) {
-  const { error } = await supabase.from('policy_uploads').delete().eq('id', id);
-
-  if (error) {
-    console.error('Error deleting policy upload:', error);
-    return false;
-  }
-  return true;
-=======
   created_at?: string | null;
   updated_at?: string | null;
   // Optional fields referenced by UI (PolicyHistory)
@@ -48,7 +15,6 @@
   status?: string | null;
   ai_summary?: string | null;
   error_message?: string | null;
->>>>>>> 5ae0c0a8
 }
 
 export async function getPolicyUploadById(client: SupabaseClient, id: string) {
@@ -59,31 +25,6 @@
   return supabase.from('policy_uploads').update(patch).eq('id', id);
 }
 
-<<<<<<< HEAD
-export async function getPolicyUploadsByUser(userId: string): Promise<PolicyUpload[]> {
-  const { data, error } = await supabase
-    .from('policy_uploads')
-    .select('*')
-    .eq('user_id', userId)
-    .order('upload_time', { ascending: false });
-
-  if (error) {
-    console.error('[supabase-policy] getPolicyUploadsByUser error:', error);
-    return [];
-  }
-  return data || [];
-}
-
-export async function deletePolicyUpload(id: string): Promise<boolean> {
-  const { error } = await supabase
-    .from('policy_uploads')
-    .delete()
-    .eq('id', id);
-  if (error) {
-    console.error('[supabase-policy] deletePolicyUpload error:', error);
-    return false;
-  }
-=======
 // --- Temporary no-op stubs for UI imports (do not call Supabase) ---
 // These keep the chat app running when policy history is not used.
 
@@ -92,6 +33,5 @@
 }
 
 export async function deletePolicyUpload(_id: string): Promise<boolean> {
->>>>>>> 5ae0c0a8
   return true;
 }
"use client";

/*
Diagnostic notes for Analyze Policy PDF modal (read-only audit):

1) Data source for analysis data (API / hook):
   - Analysis is produced by the API `POST /api/ai/analyze-policy`.
   - The `PDFUpload` component posts the selected PDF to that endpoint and calls `onAnalysisComplete(result.analysis)`.
   - Here, `handleAnalysisComplete` sets `policyAnalysis` state, which opens the analysis modal.
   - Additionally, `PolicyHistory` can load a saved upload and call `onViewAnalysis` (sets `policyAnalysis`).

2) Current type shape for extracted items:
   - There is no dedicated per-item interface for bullets. The UI renders arrays of strings from the analysis:
     - `analysis.keyFeatures: string[]`
     - `analysis.recommendations: string[]`
     - `analysis.coverage.exclusions: string[]`
     - `analysis.coverage.limits: Record<string, number>`
     - `analysis.coverage.deductibles: Record<string, number>`
   - Reference interface (from `PolicyAnalysisDisplay.tsx` at time of audit):
     interface PolicyAnalysis {
       policyType: string;
       premium: { amount: number; currency: string; frequency: string };
       coverage: { limits: Record<string, number>; deductibles: Record<string, number>; exclusions: string[]; geography?: string; claimInstructions?: string[] };
       policyDetails: { policyNumber?: string; effectiveDate?: string; expirationDate?: string; insured: string[] };
       insurer?: { name?: string; contact?: string; emergencyLines?: string[] };
       premiumTable?: { label?: string; year?: string | number; plan?: string; amount?: number | string }[];
       keyFeatures: string[];
       recommendations: string[];
       riskScore: number;
       riskJustification?: string;
       sourceQuotes?: Record<string, string>;
       redFlags?: string[];
       missingInfo?: string[];
     }

3) Do items include page numbers today?
   - No. Bulleted items are plain strings; there is no `page` field in arrays. The backend schema (Zod) also has no per-item page number fields.

4) Existing PDF viewer route that accepts #page=X?
   - No in-app PDF viewer route/component was found. The UI links to the original PDF URL (`Ver PDF original`).
   - If the external browser viewer supports `#page=`, anchors may work, but there is no dedicated internal viewer.
*/

import type React from "react";

import { useState, useRef, useEffect, useMemo } from "react";
import { ArrowUp, FileText, Shield } from "lucide-react";
import { motion, AnimatePresence } from "framer-motion";
import { useTranslation } from "@/hooks/useTranslation";
import { useBrikiChat } from "@/hooks/useBrikiChat";
import { MessageRenderer } from "./MessageRenderer";
import { PDFUpload } from "./PDFUpload";
import { PolicyAnalysisDisplay } from "./PolicyAnalysisDisplay";
import { PolicyHistory } from "./PolicyHistory";
import { X, Sidebar, MessageSquare, Layout } from "lucide-react";
import { useSearchParams } from "next/navigation";
import { useSession } from "next-auth/react";
import { PlanResultsProvider, usePlanResults } from "@/contexts/PlanResultsContext";
import { PlanResultsSidebar } from "./PlanResultsSidebar";
import { LayoutModeToggle } from "./LayoutModeToggle";
import { PlanResultsObserver } from "./PlanResultsObserver";
import { PlanPinObserver } from "./PlanPinObserver";
import { CategoryFallbackObserver } from "./CategoryFallbackObserver";
import { ComparisonObserver } from "./ComparisonObserver";

interface AIAssistantInterfaceProps {
  isLoading?: boolean;
  onboardingData?: Partial<{
    insuranceType: string;
    coverageFor: string;
    budget: string;
    city: string;
  }>;
}

export function AIAssistantInterface({ isLoading = false, onboardingData = {} }: AIAssistantInterfaceProps) {
  return (
    <PlanResultsProvider defaultDualPanelMode={true}>
      <AIAssistantInterfaceInner isLoading={isLoading} onboardingData={onboardingData} />
    </PlanResultsProvider>
  );
}

function AIAssistantInterfaceInner({ isLoading = false, onboardingData = {} }: AIAssistantInterfaceProps) {
  const { t, language } = useTranslation();
  const searchParams = useSearchParams();
  const { 
    currentResults, 
    isRightPanelOpen, 
    hideRightPanel, 
    isDualPanelMode, 
    setDualPanelMode 
  } = usePlanResults();

  // Helper function to create context message from onboarding data
  const createContextMessage = (data: any, userLanguage: string) => {
    const parts = [];
    const isEnglish = userLanguage === 'en';
    
    // Map the values based on language
    const insuranceTypeMap: Record<string, string> = isEnglish ? {
      'health': 'health',
      'life': 'life',
      'auto': 'auto',
      'home': 'home',
      'travel': 'travel',
      'business': 'business',
      'unsure': 'undefined'
    } : {
      'health': 'salud',
      'life': 'vida',
      'auto': 'auto',
      'home': 'hogar',
      'travel': 'viaje',
      'business': 'empresarial',
      'unsure': 'no definido'
    };
    
    const coverageMap: Record<string, string> = isEnglish ? {
      'me': 'individual',
      'couple': 'couple',
      'family': 'family',
      'business': 'business'
    } : {
      'me': 'individual',
      'couple': 'pareja',
      'family': 'familiar',
      'business': 'empresarial'
    };
    
    const budgetMap: Record<string, string> = isEnglish ? {
      'under_50k': 'under $50,000 COP (~$12 USD/month)',
      '50k_to_100k': '$50,000 to $100,000 COP (~$12-25 USD/month)',
      'over_100k': 'over $100,000 COP (~$25+ USD/month)',
      'unsure': 'undefined'
    } : {
      'under_50k': 'menos de $50.000 COP',
      '50k_to_100k': '$50.000 a $100.000 COP',
      'over_100k': 'más de $100.000 COP',
      'unsure': 'no definido'
    };
    
    if (data.insuranceType) {
      const label = isEnglish ? 'Insurance type' : 'Tipo de seguro';
      const insuranceLabel = insuranceTypeMap[data.insuranceType] || data.insuranceType;
      parts.push(`${label}: ${insuranceLabel}`);
    }
    if (data.coverageFor) {
      const label = isEnglish ? 'Coverage' : 'Cobertura';
      const coverageLabel = coverageMap[data.coverageFor] || data.coverageFor;
      parts.push(`${label}: ${coverageLabel}`);
    }
    if (data.budget) {
      const label = isEnglish ? 'Monthly budget' : 'Presupuesto mensual';
      const budgetLabel = budgetMap[data.budget] || data.budget;
      parts.push(`${label}: ${budgetLabel}`);
    }
    if (data.city) {
      const label = isEnglish ? 'City' : 'Ciudad';
      parts.push(`${label}: ${data.city}`);
    }
    
    if (parts.length > 0) {
      const contextPrefix = isEnglish ? 'User context' : 'Contexto del usuario';
      const contextSuffix = isEnglish ? 
        'Use this information to provide more accurate and relevant recommendations.' :
        'Usa esta información para proporcionar recomendaciones más precisas y relevantes.';
      return `${contextPrefix}: ${parts.join(', ')}. ${contextSuffix}`;
    }
    
    return '';
  };

  // Disable onboarding data loading - start with clean state
  const [loadedOnboardingData, setLoadedOnboardingData] = useState(() => {
    // Always return empty object to start with clean state
    console.log('🎯 Starting with clean state - no onboarding data');
    return {};
  });

  // Create initial messages - always start with empty array for clean state
  const [initialMessages] = useState(() => {
    // Always return empty array - no pre-loaded messages or context
    console.log('🎯 Starting with clean chat - no initial messages');
    return [];
  });

  const {
    messages,
    input,
    handleInputChange,
    handleSubmit,
    isLoading: chatLoading,
    error: chatError,
    clearChat,
    appendAssistantMessage,
  } = useBrikiChat(initialMessages);

  // Detect comparison messages to allow wider chat area when sidebar is open
  // Declare this BEFORE any early returns to preserve hook order
  const hasComparisonMessage = useMemo(() => {
    return messages.some((m) => {
      if (m.role !== 'assistant') return false;
      try {
        const parsed = JSON.parse(m.content as string);
        return parsed?.type === 'comparison';
      } catch {
        return false;
      }
    });
  }, [messages]);

  

  const { data: session } = useSession();
  const [userId, setUserId] = useState<string>(''); // Initialize as empty string
  const [uploadedFiles, setUploadedFiles] = useState<string[]>([]);
  const [showUploadAnimation, setShowUploadAnimation] = useState(false);
  const [activeCommandCategory, setActiveCommandCategory] = useState<
    string | null
  >(null);
  const [showPDFUpload, setShowPDFUpload] = useState(false);
  const [policyAnalysis, setPolicyAnalysis] = useState<any>(null);
  const [isAnalysisDocked, setIsAnalysisDocked] = useState(false);
  const [showPolicyHistory, setShowPolicyHistory] = useState(false);
  const inputRef = useRef<HTMLInputElement>(null);

  // Set userId from session when available
  useEffect(() => {
    if (session?.user) {
      const sessionUser = session.user as any;
      if (sessionUser.id) {
        setUserId(sessionUser.id);
        console.log('🔐 User ID set from session:', sessionUser.id);
      } else if (sessionUser.email) {
        // Fallback to email if no ID
        setUserId(sessionUser.email);
        console.log('📧 Using email as user ID:', sessionUser.email);
      }
    } else {
      // For chat functionality without auth, use a session-based ID
      const sessionId = `guest-${Date.now()}`;
      setUserId(sessionId);
      console.log('👤 Using guest session ID:', sessionId);
    }
  }, [session]);

  // Clear in-memory analysis if session user changes (sign-out or switch account)
  useEffect(() => {
    // When user signs out or switches, drop any existing analysis to prevent reuse of stale upload_id
    setPolicyAnalysis(null);
  }, [(session?.user as any)?.id]);

  // Inject onboarding context when component mounts and has data
  useEffect(() => {
    if (onboardingData && Object.keys(onboardingData).length > 0 && messages.length === 0) {
      console.log('🎯 Injecting onboarding context:', onboardingData);
      
      // Create a context message based on onboarding data
      const contextMessage = createContextMessage(onboardingData);
      
      // Note: We can't directly append to the chat, but the context will be used
      // when the user starts chatting. The AI will have access to this context.
      console.log('📝 Context message created:', contextMessage);
    }
  }, [onboardingData, messages.length]);

  // Check for openUpload parameter and open modal
  useEffect(() => {
    if (searchParams) {
      const shouldOpenUpload = searchParams.get('openUpload') === 'true';
      if (shouldOpenUpload) {
        setShowPDFUpload(true);
      }
    }
  }, [searchParams]);

  // Handle reanalyze request from SavePolicyButton guardrail modal
  useEffect(() => {
    const handler = () => {
      setPolicyAnalysis(null);
      setShowPDFUpload(true);
    };
    window.addEventListener('reanalyze-under-current-account', handler as EventListener);
    return () => window.removeEventListener('reanalyze-under-current-account', handler as EventListener);
  }, []);

  // Helper function to check if user input is an affirmative command
  const isAffirmativeCommand = (text: string): boolean => {
    const affirmatives = [
      'sí', 'si', 'yes', 'dale', 'ok', 'okay', 
      'búscalos', 'buscalos', 'busca', 'muéstrame', 'muestrame',
      'adelante', 'vamos', 'claro', 'por supuesto', 'obvio',
      'ya', 'ahora', 'búscalos ya', 'buscalos ya', 'hazlo'
    ];
    const normalizedText = text.toLowerCase().trim();
    return affirmatives.some(word => normalizedText.includes(word));
  };

  // Handle form submission with intent detection
  const handleSmartSubmit = async (e: React.FormEvent) => {
    e.preventDefault();
    e.stopPropagation();
    
    if (input.trim()) {
      // Check if this is an affirmative response and we have onboarding data
      const hasOnboardingData = loadedOnboardingData && Object.keys(loadedOnboardingData).length > 0;
      const lastAssistantMessage = messages.filter(m => m.role === 'assistant').pop();
      const isWaitingForConfirmation = lastAssistantMessage?.content?.includes('¿Busco planes ahora?');
      
      if (hasOnboardingData && isWaitingForConfirmation && isAffirmativeCommand(input)) {
        // Transform affirmative to a search query
        const insuranceTypeMap: Record<string, string> = {
          'health': 'salud',
          'life': 'vida',
          'auto': 'auto',
          'home': 'hogar',
          'travel': 'viaje',
          'business': 'empresarial'
        };
        
        const insuranceCategory = insuranceTypeMap[loadedOnboardingData.insuranceType] || loadedOnboardingData.insuranceType;
        
        // Vary the search query to avoid repetition
        const searchTemplates = [
          `Buscar planes de ${insuranceCategory}`,
          `Mostrar seguros de ${insuranceCategory}`,
          `Ver opciones de ${insuranceCategory}`,
          `Planes de ${insuranceCategory} disponibles`
        ];
        const searchQuery = searchTemplates[Math.floor(Math.random() * searchTemplates.length)];
        
        // Replace the input with the search query
        handleInputChange({ target: { value: searchQuery } } as React.ChangeEvent<HTMLInputElement>);
        
        // Submit after a brief moment
        setTimeout(() => {
          handleSubmit(e);
        }, 100);
      } else {
        // Normal submission
        await handleSubmit(e);
      }
    }
  };

  // Remove the authentication check - let users use the chat
  // The PDFUpload component will handle its own auth check

  // Show loading state if data is still loading
  if (isLoading) {
    return (
      <div className="h-screen w-screen bg-gradient-to-b from-white to-gray-50 dark:from-gray-900 dark:to-black">
        <div className="h-full w-full flex flex-col items-center justify-center p-6">
          {/* Logo with animated gradient */}
          <div className="mb-8 w-20 h-20 relative">
            <svg
              xmlns="http://www.w3.org/2000/svg"
              fill="none"
              viewBox="0 0 200 200"
              width="100%"
              height="100%"
              className="w-full h-full"
            >
              <g clipPath="url(#cs_clip_1_ellipse-12)">
                <mask
                  id="cs_mask_1_ellipse-12"
                  style={{ maskType: "alpha" }}
                  width="200"
                  height="200"
                  x="0"
                  y="0"
                  maskUnits="userSpaceOnUse"
                >
                  <path
                    fill="#fff"
                    fillRule="evenodd"
                    d="M100 150c27.614 0 50-22.386 50-50s-22.386-50-50-50-50 22.386-50 50 22.386 50 50 50zm0 50c55.228 0 100-44.772 100-100S155.228 0 100 0 0 44.772 0 100s44.772 100 100 100z"
                    clipRule="evenodd"
                  ></path>
                </mask>
                <g mask="url(#cs_mask_1_ellipse-12)">
                  <path fill="#fff" d="M200 0H0v200h200V0z"></path>
                  <path
                    fill="#0066FF"
                    fillOpacity="0.33"
                    d="M200 0H0v200h200V0z"
                  ></path>
                  <g
                    filter="url(#filter0_f_844_2811)"
                    className="animate-gradient"
                  >
                    <path fill="#0066FF" d="M110 32H18v68h92V32z"></path>
                    <path fill="#0044FF" d="M188-24H15v98h173v-98z"></path>
                    <path fill="#0099FF" d="M175 70H5v156h170V70z"></path>
                    <path fill="#00CCFF" d="M230 51H100v103h130V51z"></path>
                  </g>
                </g>
              </g>
              <defs>
                <filter
                  id="filter0_f_844_2811"
                  width="385"
                  height="410"
                  x="-75"
                  y="-104"
                  colorInterpolationFilters="sRGB"
                  filterUnits="userSpaceOnUse"
                >
                  <feFlood floodOpacity="0" result="BackgroundImageFix"></feFlood>
                  <feBlend
                    in="SourceGraphic"
                    in2="BackgroundImageFix"
                    result="shape"
                  ></feBlend>
                  <feGaussianBlur
                    result="effect1_foregroundBlur_844_2811"
                    stdDeviation="40"
                  ></feGaussianBlur>
                </filter>
                <clipPath id="cs_clip_1_ellipse-12">
                  <path fill="#fff" d="M0 0H200V200H0z"></path>
                </clipPath>
              </defs>
              <g
                style={{ mixBlendMode: "overlay" }}
                mask="url(#cs_mask_1_ellipse-12)"
              >
                <path
                  fill="gray"
                  stroke="transparent"
                  d="M200 0H0v200h200V0z"
                  filter="url(#cs_noise_1_ellipse-12)"
                ></path>
              </g>
              <defs>
                <filter
                  id="cs_noise_1_ellipse-12"
                  width="100%"
                  height="100%"
                  x="0%"
                  y="0%"
                  filterUnits="objectBoundingBox"
                >
                  <feTurbulence
                    baseFrequency="0.6"
                    numOctaves="5"
                    result="out1"
                    seed="4"
                  ></feTurbulence>
                  <feComposite
                    in="out1"
                    in2="SourceGraphic"
                    operator="in"
                    result="out2"
                  ></feComposite>
                  <feBlend
                    in="SourceGraphic"
                    in2="out2"
                    mode="overlay"
                    result="out3"
                  ></feBlend>
                </filter>
              </defs>
            </svg>
          </div>

          {/* Loading message */}
          <div className="mb-10 text-center">
            <motion.div
              initial={{ opacity: 0, y: 10 }}
              animate={{ opacity: 1, y: 0 }}
              transition={{ duration: 0.3 }}
              className="flex flex-col items-center"
            >
              <h1 className="text-3xl font-bold bg-clip-text text-transparent bg-gradient-to-r from-blue-500 to-cyan-400 mb-2">
                {t("assistant.loading_title")}
              </h1>
              <p className="text-gray-500 dark:text-gray-400 max-w-md">
                {t("assistant.loading_subtitle")}
              </p>
            </motion.div>
          </div>

          {/* Loading spinner */}
          <div className="flex items-center justify-center">
            <div className="animate-spin rounded-full h-12 w-12 border-b-2 border-blue-600"></div>
          </div>
        </div>
      </div>
    );
  }

  const commandSuggestions = {
    compare: t("assistant.suggestions.compare") as string[],
    analyze: t("assistant.suggestions.analyze") as string[],
  };

  const handleUploadFile = () => {
    setShowPDFUpload(true);
  };

  const handleAnalysisComplete = (analysis: any) => {
    setPolicyAnalysis(analysis);
    setShowPDFUpload(false);
  };

  const handleAnalysisError = (error: string) => {
    console.error('PDF analysis error:', error);
    setShowPDFUpload(false);
  };

  const handleCommandSelect = (command: string) => {
    handleInputChange({ target: { value: command } } as React.ChangeEvent<HTMLInputElement>);
    setActiveCommandCategory(null);

    if (inputRef.current) {
      inputRef.current.focus();
    }
  };



  console.log('🎯 GEMINI-STYLE: Layout state:', { isDualPanelMode, isRightPanelOpen, currentResults });

  return (
    <div className="h-screen w-screen bg-gradient-to-b from-white to-gray-50 dark:from-gray-900 dark:to-black">
      {/* PlanResultsObserver - Listens for structured data events */}
      <PlanResultsObserver appendAssistantMessage={appendAssistantMessage} />
      
      {/* PlanPinObserver - Listens for plan pin/unpin events */}
      <PlanPinObserver appendAssistantMessage={appendAssistantMessage} />
      
      {/* CategoryFallbackObserver - Listens for category not found events */}
      <CategoryFallbackObserver appendAssistantMessage={appendAssistantMessage} />
      
      {/* ComparisonObserver - Listens for comparison requests */}
      <ComparisonObserver appendAssistantMessage={appendAssistantMessage} />
      
      {/* Layout Mode Toggle hidden per design cleanup */}
      {/* <LayoutModeToggle variant="floating" size="sm" /> */}
      
      {/* GEMINI-STYLE: True dual-panel layout with automatic compression */}
      <div className="h-full w-full flex pt-16">
        {/* LEFT PANEL: Chat Area */}
        <div className={`flex flex-col transition-all duration-300 ${
          isDualPanelMode && isRightPanelOpen 
            ? 'w-[calc(100%-28rem)] lg:w-[calc(100%-32rem)]' // Compressed when panel open
            : 'w-full' // Full width when panel closed
        }`}>
        {/* Main Content Area */}
        <div className="flex-1 overflow-y-auto">
          {messages.length === 0 ? (
            <div className="flex flex-col items-center justify-center h-full px-6 pt-8">
              {/* Logo with animated gradient */}
              <div className="mb-8 w-20 h-20 relative">
                <svg
                  xmlns="http://www.w3.org/2000/svg"
                  fill="none"
                  viewBox="0 0 200 200"
                  width="100%"
                  height="100%"
                  className="w-full h-full"
                >
                  <g clipPath="url(#cs_clip_1_ellipse-12)">
                    <mask
                      id="cs_mask_1_ellipse-12"
                      style={{ maskType: "alpha" }}
                      width="200"
                      height="200"
                      x="0"
                      y="0"
                      maskUnits="userSpaceOnUse"
                    >
                      <path
                        fill="#fff"
                        fillRule="evenodd"
                        d="M100 150c27.614 0 50-22.386 50-50s-22.386-50-50-50-50 22.386-50 50 22.386 50 50 50zm0 50c55.228 0 100-44.772 100-100S155.228 0 100 0 0 44.772 0 100s44.772 100 100 100z"
                        clipRule="evenodd"
                      ></path>
                    </mask>
                    <g mask="url(#cs_mask_1_ellipse-12)">
                      <path fill="#fff" d="M200 0H0v200h200V0z"></path>
                      <path
                        fill="#0066FF"
                        fillOpacity="0.33"
                        d="M200 0H0v200h200V0z"
                      ></path>
                      <g
                        filter="url(#filter0_f_844_2811)"
                        className="animate-gradient"
                      >
                        <path fill="#0066FF" d="M110 32H18v68h92V32z"></path>
                        <path fill="#0044FF" d="M188-24H15v98h173v-98z"></path>
                        <path fill="#0099FF" d="M175 70H5v156h170V70z"></path>
                        <path fill="#00CCFF" d="M230 51H100v103h130V51z"></path>
                      </g>
                    </g>
                  </g>
                  <defs>
                    <filter
                      id="filter0_f_844_2811"
                      width="385"
                      height="410"
                      x="-75"
                      y="-104"
                      colorInterpolationFilters="sRGB"
                      filterUnits="userSpaceOnUse"
                    >
                      <feFlood floodOpacity="0" result="BackgroundImageFix"></feFlood>
                      <feBlend
                        in="SourceGraphic"
                        in2="BackgroundImageFix"
                        result="shape"
                      ></feBlend>
                      <feGaussianBlur
                        result="effect1_foregroundBlur_844_2811"
                        stdDeviation="40"
                      ></feGaussianBlur>
                    </filter>
                    <clipPath id="cs_clip_1_ellipse-12">
                      <path fill="#fff" d="M0 0H200V200H0z"></path>
                    </clipPath>
                  </defs>
                  <g
                    style={{ mixBlendMode: "overlay" }}
                    mask="url(#cs_mask_1_ellipse-12)"
                  >
                    <path
                      fill="gray"
                      stroke="transparent"
                      d="M200 0H0v200h200V0z"
                      filter="url(#cs_noise_1_ellipse-12)"
                    ></path>
                  </g>
                  <defs>
                    <filter
                      id="cs_noise_1_ellipse-12"
                      width="100%"
                      height="100%"
                      x="0%"
                      y="0%"
                      filterUnits="objectBoundingBox"
                    >
                      <feTurbulence
                        baseFrequency="0.6"
                        numOctaves="5"
                        result="out1"
                        seed="4"
                      ></feTurbulence>
                      <feComposite
                        in="out1"
                        in2="SourceGraphic"
                        operator="in"
                        result="out2"
                      ></feComposite>
                      <feBlend
                        in="SourceGraphic"
                        in2="out2"
                        mode="overlay"
                        result="out3"
                      ></feBlend>
                    </filter>
                  </defs>
                </svg>
              </div>

              {/* Welcome message */}
              <motion.div
                initial={{ opacity: 0, y: 20 }}
                animate={{ opacity: 1, y: 0 }}
                transition={{ duration: 0.5 }}
                className="text-center mb-8"
              >
                <h1 className="text-3xl font-bold bg-clip-text text-transparent bg-gradient-to-r from-blue-500 to-cyan-400 mb-4">
                  {t("assistant.welcome_title")}
                </h1>
                <p className="text-lg text-gray-600 dark:text-gray-400 max-w-md">
                  {t("assistant.welcome_subtitle")}
                </p>
                {loadedOnboardingData && Object.keys(loadedOnboardingData).length > 0 && (
                  <div className="mt-4 p-3 bg-blue-50 dark:bg-blue-900/20 rounded-lg border border-blue-200 dark:border-blue-800">
                    <p className="text-sm text-blue-700 dark:text-blue-300">
                      <strong>{t("assistant.context")}:</strong> {createContextMessage(loadedOnboardingData)}
                    </p>
                  </div>
                )}
              </motion.div>

              {/* Command suggestions */}
              <motion.div
                initial={{ opacity: 0, y: 20 }}
                animate={{ opacity: 1, y: 0 }}
                transition={{ duration: 0.5, delay: 0.2 }}
                className="w-full max-w-xl mx-auto"
              >
                <div className="grid grid-cols-1 gap-3">
                  <CommandButton
                    icon={<Shield className="w-4 h-4" />}
                    label={t("assistant.search_insurance")}
                    isActive={activeCommandCategory === 'compare'}
                    onClick={() => setActiveCommandCategory('compare')}
                  />
                  <CommandButton
                    icon={<FileText className="w-4 h-4" />}
                    label={t("assistant.analyze_policy")}
                    isActive={activeCommandCategory === 'analyze'}
                    onClick={() => setActiveCommandCategory('analyze')}
                  />
                </div>
                <AnimatePresence>
                  {activeCommandCategory && (
                    <motion.div
                      initial={{ opacity: 0, y: -10 }}
                      animate={{ opacity: 1, y: 0 }}
                      exit={{ opacity: 0, y: -10 }}
                      className="mt-3 p-3 bg-white dark:bg-gray-800 rounded-lg border border-gray-200 dark:border-gray-700 shadow-lg"
                    >
                      <div className="space-y-2">
                        {commandSuggestions[activeCommandCategory as keyof typeof commandSuggestions]?.map((suggestion, index) => (
                          <button
                            key={index}
                            onClick={() => handleCommandSelect(suggestion)}
                            className="w-full text-left p-2 text-base text-gray-700 dark:text-gray-300 hover:bg-gray-100 dark:hover:bg-gray-700 rounded transition-colors"
                          >
                            {suggestion}
                          </button>
                        ))}
                      </div>
                    </motion.div>
                  )}
                </AnimatePresence>
              </motion.div>
            </div>
          ) : (
            <div className={`${
              isDualPanelMode && isRightPanelOpen ? (hasComparisonMessage ? 'max-w-4xl' : 'max-w-lg') : 'max-w-2xl'
            } mx-auto px-3 py-3 space-y-2 sm:space-y-1.5 transition-all duration-300`}>
              {messages
                .filter(message => message.role !== 'system') // Hide system messages from UI
                .map((message, index) => {
                  let isComparison = false;
                  try {
                    const parsed = JSON.parse(message.content);
                    isComparison = parsed?.type === 'comparison';
                  } catch {}
                  return (
                    <div
                      key={index}
                      className={`flex ${
                        message.role === 'user' ? 'justify-end' : 'justify-start'
                      }`}
                    >
                      <div
                        className={`max-w-full ${isComparison ? 'sm:max-w-[95%]' : 'sm:max-w-[85%]'} rounded-lg px-4 py-3 text-xl leading-relaxed ${
                          message.role === 'user'
                            ? 'bg-blue-600 text-white'
                            : 'bg-gray-100 dark:bg-gray-800 text-gray-900 dark:text-gray-100 border border-gray-200 dark:border-neutral-700'
                        }`}
                      >
                        <MessageRenderer
                          content={message.content}
                          role={message.role}
                          name={(message as any).name}
                          toolInvocations={(message as any).toolInvocations}
                        />
                      </div>
                    </div>
                  );
                })}
            </div>
          )}
        </div>

        {/* Sticky Input Area */}
        <div className="sticky bottom-0 z-10 border-t bg-white dark:bg-black">
          <div className={`${
            isDualPanelMode && isRightPanelOpen ? (hasComparisonMessage ? 'max-w-4xl' : 'max-w-lg') : 'max-w-2xl'
          } mx-auto px-3 transition-all duration-300`}>
            <form onSubmit={handleSmartSubmit} className="w-full bg-white dark:bg-neutral-900 border border-gray-200 dark:border-neutral-700 rounded-lg overflow-hidden my-2">
              <div className="p-3">
                <input
                  ref={inputRef}
                  type="text"
                  placeholder={t("assistant.inputPlaceholder")}
                  value={input}
                  onChange={handleInputChange}
                  className="w-full text-gray-700 dark:text-gray-200 text-sm outline-none placeholder:text-gray-400 dark:placeholder:text-gray-500 bg-transparent"
                />
              </div>
              <div className="px-4 py-2 border-t border-gray-100 dark:border-neutral-700 flex items-center justify-between">
                <button
                  type="button"
                  onClick={handleUploadFile}
                  className="flex items-center gap-2 text-gray-600 dark:text-gray-400 text-sm hover:text-gray-900 dark:hover:text-gray-200 transition-colors"
                >
                  <FileText className="w-4 h-4" />
                  <span>{t("assistant.analyze_policy")}</span>
                </button>
                <div className="flex items-center gap-2">
                  {messages.length > 0 && (
                    <button
                      type="button"
                      onClick={clearChat}
                      className="px-3 py-1.5 text-xs font-medium text-gray-600 dark:text-gray-400 hover:text-gray-900 dark:hover:text-gray-200 border border-gray-200 dark:border-gray-700 rounded-full transition-colors hover:border-gray-300 dark:hover:border-gray-600"
                    >
                      {t("assistant.restart_chat")}
                    </button>
                  )}
                  {/* Microphone removed for a cleaner, intentional UI */}
                  <button
                    type="submit"
                    disabled={!input.trim() || chatLoading}
                    className={`w-8 h-8 flex items-center justify-center rounded-full transition-colors ${
                      input.trim() && !chatLoading
                        ? "bg-blue-600 text-white hover:bg-blue-700"
                        : "bg-gray-100 dark:bg-neutral-800 text-gray-400 dark:text-gray-500 cursor-not-allowed"
                    }`}
                  >
                    {chatLoading ? (
                      <div className="animate-spin rounded-full h-4 w-4 border-b-2 border-white"></div>
                    ) : (
                      <ArrowUp className="w-4 h-4" />
                    )}
                  </button>
                </div>
              </div>
            </form>
          </div>
        </div>

        {/* Modals */}
        <AnimatePresence>
          {showPDFUpload && (
            <motion.div
              initial={{ opacity: 0 }}
              animate={{ opacity: 1 }}
              exit={{ opacity: 0 }}
              className="fixed inset-0 bg-black/50 backdrop-blur-sm z-50 flex items-center justify-center p-4"
              onClick={() => setShowPDFUpload(false)}
            >
              <motion.div
                initial={{ scale: 0.95, opacity: 0 }}
                animate={{ scale: 1, opacity: 1 }}
                exit={{ scale: 0.95, opacity: 0 }}
                className="bg-white dark:bg-gray-800 rounded-2xl shadow-xl border border-gray-200 dark:border-gray-800 max-w-2xl w-full max-h-[90vh] overflow-y-auto"
                onClick={(e) => e.stopPropagation()}
              >
                <div className="p-6">
                  <div className="flex items-center justify-between mb-6">
                    <h2 className="text-xl font-bold text-gray-900 dark:text-white">
                      {t("assistant.analyze_policy")}
                    </h2>
                    <button
                      onClick={() => setShowPDFUpload(false)}
                      className="p-2 hover:bg-gray-100 dark:hover:bg-gray-700 rounded-lg transition-colors"
                    >
                      <X className="w-5 h-5" />
                    </button>
                  </div>
                  
                  <div className="space-y-6">
                    <PDFUpload
                      onAnalysisComplete={handleAnalysisComplete}
                      onError={handleAnalysisError}
                      userId={userId}
                    />
                    
                    <div className="border-t border-gray-200 dark:border-gray-700 pt-6">
                      <PolicyHistory 
                        userId={userId} 
                        onViewAnalysis={setPolicyAnalysis}
                      />
                    </div>
                  </div>
                </div>
              </motion.div>
            </motion.div>
          )}
        </AnimatePresence>

        <AnimatePresence>
          {policyAnalysis && !isAnalysisDocked && (
            <motion.div
              initial={{ opacity: 0 }}
              animate={{ opacity: 1 }}
              exit={{ opacity: 0 }}
              className="fixed inset-0 bg-black/50 backdrop-blur-sm z-50 flex items-center justify-center p-4"
              onClick={() => setPolicyAnalysis(null)}
            >
              <motion.div
                initial={{ scale: 0.95, opacity: 0 }}
                animate={{ scale: 1, opacity: 1 }}
                exit={{ scale: 0.95, opacity: 0 }}
                className="bg-white dark:bg-gray-800 rounded-2xl shadow-xl border border-gray-200 dark:border-gray-800 max-w-[1460px] w-[96.5vw] h-[92vh] overflow-hidden"
                onClick={(e) => e.stopPropagation()}
              >
                <div className="h-full overflow-y-auto" style={{ scrollbarGutter: 'stable' as any }}>
                  <div className="p-6" aria-labelledby="analysis-dialog-title" aria-describedby="analysis-dialog-desc">
                    <div id="analysis-dialog-title" className="sr-only">Analyze Policy PDF</div>
                    <div className="flex items-center justify-between mb-6">
                      <h2 className="text-xl font-bold text-gray-900 dark:text-white">
                        {t("assistant.analyze_policy")}
                      </h2>
                      <div className="flex items-center gap-2">
                        <button onClick={() => setIsAnalysisDocked(true)} className="px-2 py-1 text-xs border rounded-md text-gray-600 dark:text-gray-300 hover:bg-gray-50 dark:hover:bg-neutral-800">Minimize</button>
                        <button
                          onClick={() => setPolicyAnalysis(null)}
                          className="p-2 hover:bg-gray-100 dark:hover:bg-gray-700 rounded-lg transition-colors"
                        >
                          <X className="w-5 h-5" />
                        </button>
                      </div>
                    </div>
                    
                    <PolicyAnalysisDisplay 
                      analysis={policyAnalysis} 
                      pdfUrl={policyAnalysis._pdfData?.pdfUrl}
                      fileName={policyAnalysis._pdfData?.fileName}
                      rawAnalysisData={policyAnalysis._pdfData?.rawAnalysisData}
                    />
                  </div>
<<<<<<< HEAD
                  
                  <PolicyAnalysisDisplay 
                    analysis={policyAnalysis} 
                    pdfUrl={policyAnalysis._pdfData?.pdfUrl}
                    fileName={policyAnalysis._pdfData?.fileName}
                    rawAnalysisData={policyAnalysis._pdfData?.rawAnalysisData}
                    uploaderUserId={policyAnalysis.uploaderUserId}
                  />
=======
>>>>>>> 5ae0c0a8
                </div>
              </motion.div>
            </motion.div>
          )}
        </AnimatePresence>

        {policyAnalysis && isAnalysisDocked && (
          <div className="fixed bottom-4 right-4 z-50">
            <div className="flex items-center gap-3 rounded-full shadow-lg border border-gray-200 dark:border-gray-700 bg-white dark:bg-gray-800 px-4 py-2">
              <span className="text-sm text-gray-700 dark:text-gray-200">{t('assistant.analyze_policy')}</span>
              <button onClick={() => setIsAnalysisDocked(false)} className="text-xs px-3 py-1 rounded-full bg-blue-600 text-white hover:bg-blue-700">Reopen</button>
              <button onClick={() => { setIsAnalysisDocked(false); setPolicyAnalysis(null); }} className="text-xs px-2 py-1 rounded-full border hover:bg-gray-50 dark:hover:bg-neutral-800 text-gray-600 dark:text-gray-300">Close</button>
            </div>
          </div>
        )}
        </div>

        {/* RIGHT PANEL: Insurance Results (Gemini-style) */}
        {isDualPanelMode && isRightPanelOpen && (
          <div className="w-96 lg:w-[32rem] h-full border-l border-gray-200 dark:border-gray-700 bg-white dark:bg-gray-900">
            <PlanResultsSidebar
              isOpen={true}
              onClose={hideRightPanel}
              currentResults={currentResults}
              className="relative h-full w-full border-l-0 shadow-none"
            />
          </div>
        )}
      </div>
    </div>
  );
}

interface CommandButtonProps {
  icon: React.ReactNode;
  label: string;
  isActive: boolean;
  onClick: () => void;
}

function CommandButton({ icon, label, isActive, onClick }: CommandButtonProps) {
  return (
    <button
      onClick={onClick}
      className={`flex items-center space-x-2 p-3 rounded-lg border transition-all ${
        isActive
          ? 'border-blue-500 bg-blue-50 dark:bg-blue-900/20'
          : 'border-gray-200 dark:border-gray-700 hover:border-blue-300 dark:hover:border-blue-600'
      }`}
    >
      {icon}
      <span className="text-sm font-medium text-gray-700 dark:text-gray-300">
        {label}
      </span>
    </button>
  );
} <|MERGE_RESOLUTION|>--- conflicted
+++ resolved
@@ -920,17 +920,6 @@
                       rawAnalysisData={policyAnalysis._pdfData?.rawAnalysisData}
                     />
                   </div>
-<<<<<<< HEAD
-                  
-                  <PolicyAnalysisDisplay 
-                    analysis={policyAnalysis} 
-                    pdfUrl={policyAnalysis._pdfData?.pdfUrl}
-                    fileName={policyAnalysis._pdfData?.fileName}
-                    rawAnalysisData={policyAnalysis._pdfData?.rawAnalysisData}
-                    uploaderUserId={policyAnalysis.uploaderUserId}
-                  />
-=======
->>>>>>> 5ae0c0a8
                 </div>
               </motion.div>
             </motion.div>

--- conflicted
+++ resolved
@@ -1,23 +1,14 @@
 "use client";
 
-<<<<<<< HEAD
-import React, { useState } from 'react';
-import { motion } from 'framer-motion';
-import { Shield, DollarSign, AlertTriangle, CheckCircle, TrendingUp, Calendar, AlertCircle } from 'lucide-react';
-=======
 import React from 'react';
 // motion removed to unblock build
 import { Shield, DollarSign, AlertTriangle, CheckCircle, TrendingUp, Calendar } from 'lucide-react';
->>>>>>> 5a4b7124
 import { Badge } from '../ui/Badge';
 import { SavePolicyButton } from '../dashboard/SavePolicyButton';
 import { ENABLE_SAVE_POLICY } from '@/lib/featureFlags';
 import { useSession } from 'next-auth/react';
 import { useTranslation } from '@/hooks/useTranslation';
 import { useRouter } from 'next/navigation';
-import { useSession } from 'next-auth/react';
-import { Button } from '../ui/Button';
-import { Dialog, DialogContent, DialogHeader, DialogTitle, DialogDescription, DialogFooter } from '../ui/Dialog';
 
 interface PolicyAnalysis {
   policyType: string;
@@ -66,12 +57,7 @@
   const { t } = useTranslation();
   const router = useRouter();
   const { data: session } = useSession();
-<<<<<<< HEAD
-  const [showUserMismatchModal, setShowUserMismatchModal] = useState(false);
-  const [isReanalyzing, setIsReanalyzing] = useState(false);
-=======
   const sessionUserId = (session?.user as any)?.id;
->>>>>>> 5a4b7124
   const formatCurrency = (amount: number, currency: string) => {
     return new Intl.NumberFormat('es-CO', {
       style: 'currency',
@@ -86,37 +72,9 @@
     return 'text-red-600 bg-red-100 dark:bg-red-900/30 dark:text-red-400';
   };
 
-<<<<<<< HEAD
-  const checkUserConsistency = () => {
-    if (!uploaderUserId || !session?.user?.id) return true;
-    return uploaderUserId === session.user.id;
-  };
-
-  const handleSaveClick = () => {
-    if (!checkUserConsistency()) {
-      setShowUserMismatchModal(true);
-      return false;
-    }
-    return true;
-  };
-
-  const handleReanalyze = () => {
-    setIsReanalyzing(true);
-    // This will trigger a re-upload and analysis under the current user
-    // The parent component should handle this
-    setShowUserMismatchModal(false);
-    setIsReanalyzing(false);
-  };
-
-  const handleSwitchAccount = () => {
-    // Sign out and redirect to login
-    router.push('/login');
-  };
-=======
   const meta = (analysis as any)?._pdfData || {};
   const safePdfUrl = typeof meta.pdfUrl === 'string' && /^https?:\/\//i.test(meta.pdfUrl) ? meta.pdfUrl : undefined;
   const shouldSendBase64 = !meta.uploadId && !safePdfUrl && typeof pdfUrl === 'string' && /^data:application\/pdf;base64,/i.test(pdfUrl);
->>>>>>> 5a4b7124
 
   return (
     <div
@@ -384,21 +342,6 @@
         </div>
       )}
 
-<<<<<<< HEAD
-      {/* Save Policy Section */}
-      <div className="mt-8 pt-6 border-t border-gray-200 dark:border-gray-700">
-        <div className="flex flex-col items-center text-center">
-          <h4 className="text-lg font-semibold text-gray-900 dark:text-white mb-2">
-            ¿Te gustaría guardar este análisis en tu Bóveda de Seguros?
-          </h4>
-          <p className="text-sm text-gray-600 dark:text-gray-400 mb-4 max-w-md">
-            Guarda este análisis para acceder fácilmente a los detalles de tu póliza en cualquier momento.
-          </p>
-          <SavePolicyButton
-            onBeforeSave={handleSaveClick}
-            policyData={(function() {
-              const payload: any = {
-=======
       {/* Save Policy Section - temporarily hidden by flag */}
       {ENABLE_SAVE_POLICY && (
         <div className="mt-8 pt-6 border-t border-gray-200 dark:border-gray-700">
@@ -416,7 +359,6 @@
             )}
             <SavePolicyButton
               policyData={{
->>>>>>> 5a4b7124
                 custom_name: fileName || `${analysis.policyType} - ${new Date().toLocaleDateString()}`,
                 insurer_name: analysis.insurer?.name || 'Sin Aseguradora',
                 policy_type: analysis.policyType || 'General',
@@ -443,44 +385,7 @@
             />
           </div>
         </div>
-<<<<<<< HEAD
-      </div>
-
-      {/* User Mismatch Modal */}
-      <Dialog open={showUserMismatchModal} onOpenChange={setShowUserMismatchModal}>
-        <DialogContent className="sm:max-w-md">
-          <DialogHeader>
-            <DialogTitle className="flex items-center gap-2">
-              <AlertCircle className="w-5 h-5 text-yellow-600" />
-              Tu sesión cambió
-            </DialogTitle>
-            <DialogDescription>
-              Este análisis fue realizado con una cuenta diferente. Para guardarlo, necesitas usar la cuenta original o re-analizar el documento.
-            </DialogDescription>
-          </DialogHeader>
-          <div className="space-y-4">
-            <Button
-              onClick={handleReanalyze}
-              disabled={isReanalyzing}
-              className="w-full"
-              variant="default"
-            >
-              {isReanalyzing ? 'Re-analizando...' : 'Re-analizar bajo esta cuenta'}
-            </Button>
-            <Button
-              onClick={handleSwitchAccount}
-              variant="outline"
-              className="w-full"
-            >
-              Cambiar de cuenta
-            </Button>
-          </div>
-        </DialogContent>
-      </Dialog>
-    </motion.div>
-=======
       )}
     </div>
->>>>>>> 5a4b7124
   );
 } 
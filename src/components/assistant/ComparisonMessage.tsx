"use client";

import React, { useMemo, useState, useEffect } from 'react';
import { motion, AnimatePresence } from 'framer-motion';
import { CheckCircle, XCircle, Minus, Star, TrendingUp, Info, ChevronDown } from 'lucide-react';
import { InsurancePlan } from '@/components/briki-ai-assistant/NewPlanCard';
import { Badge } from '@/components/ui/Badge';
import { Tooltip, TooltipContent, TooltipProvider, TooltipTrigger } from '@/components/ui/tooltip';
import { jsPDF } from 'jspdf';
import { useTranslation } from '@/hooks/useTranslation';
import { translateIfEnglish, translateListIfEnglish, translateCategoryIfEnglish, formatPlanName } from '@/lib/text-translation';

// UI tokens (normalized naming)
const ICON_16 = "h-4 w-4";                      // exact 16px everywhere
const CELL_PX = "px-3 py-2";                    // compact rows with a bit more horizontal space
const LABEL_TEXT = "text-[13px]";
const META_TEXT  = "text-[11px] text-gray-600 dark:text-gray-400";

// Color + grid tokens
const OK   = "text-green-600";
const NO   = "text-red-500";
const MUTED= "text-gray-600 dark:text-gray-400";
const ZEBRA= "bg-gray-50/40 dark:bg-neutral-900/5";
// Keep diff subtle and neutral to avoid visual noise
const DIFF = "bg-gray-50/40 dark:bg-neutral-900/5";
const GRID_Y = "divide-y divide-gray-100 dark:divide-gray-800";
const GRID_X = "divide-x divide-gray-100 dark:divide-gray-800";

interface ComparisonMessageProps {
  plans: InsurancePlan[];
}

export function ComparisonMessage({ plans }: ComparisonMessageProps) {
  const { language } = useTranslation();
  if (plans.length < 2) {
    return (
      <div className="p-4 bg-yellow-50 dark:bg-yellow-900/20 rounded-lg border border-yellow-200 dark:border-yellow-800">
        <p className="text-sm text-yellow-700 dark:text-yellow-300">
          Necesitas al menos 2 planes para hacer una comparación.
        </p>
      </div>
    );
  }

  const formatCurrency = (amount: number, currency: string = "COP") => {
    return new Intl.NumberFormat('es-CO', {
      style: 'currency',
      currency: currency,
      minimumFractionDigits: 0,
    }).format(amount);
  };

  const compareFeatures = () => {
    const allFeatures = new Set<string>();
    plans.forEach(plan => {
      if (plan.benefits) {
        plan.benefits.forEach((benefit: string) => allFeatures.add(benefit));
      }
    });
    return Array.from(allFeatures);
  };

  // Dynamic ordering of features based on common user intents
  const features = useMemo(() => {
    const base = compareFeatures();
    const priorityKeywords = ['universidad', 'educación', 'matrícula', 'colegiatura', 'ahorro'];
    const score = (f: string) => priorityKeywords.reduce((acc, kw) => acc + (f.toLowerCase().includes(kw) ? 1 : 0), 0);
    return base.sort((a, b) => score(b) - score(a));
  }, [plans]);

  const getRowDiffClass = (values: Array<string | number | boolean | undefined>) => {
    const normalized = values.map((v) => (v === undefined || v === null ? '—' : String(v)));
    const first = normalized[0];
    const allSame = normalized.every((v) => v === first);
    return allSame ? '' : 'bg-yellow-50/50 dark:bg-yellow-900/10';
  };

  const hasDifferences = (values: Array<string | number | boolean | undefined>) => getRowDiffClass(values) !== '';

  const cheapestPlan = useMemo(() => (
    [...plans].filter(p => p.basePrice).sort((a, b) => (a.basePrice || 0) - (b.basePrice || 0))[0]
  ), [plans]);
  const bestRated = useMemo(() => (
    [...plans].filter(p => p.rating).sort((a, b) => (b.rating || 0) - (a.rating || 0))[0]
  ), [plans]);
  const mostBenefits = useMemo(() => (
    [...plans].sort((a, b) => (b.benefits?.length || 0) - (a.benefits?.length || 0))[0]
  ), [plans]);

  const [showOnlyDifferences, setShowOnlyDifferences] = useState<boolean>(() => {
    try {
      const saved = localStorage.getItem('briki:compare:show_only_diffs');
      return saved ? JSON.parse(saved) : false;
    } catch {
      return false;
    }
  });
  const [hiddenCount, setHiddenCount] = useState<number>(0);
  const [showBenefits, setShowBenefits] = useState<boolean>(false);
  const isExportingRef = React.useRef(false);

  useEffect(() => {
    if (!showOnlyDifferences) { setHiddenCount(0); return; }
    const count = features.reduce((acc, feature) => {
      const values = plans.map(p => (p.benefits || []).includes(feature));
      const first = String(values[0]);
      const allSame = values.every(v => String(v) === first);
      return acc + (allSame ? 1 : 0);
    }, 0);
    setHiddenCount(count);
  }, [features, plans, showOnlyDifferences]);

  // Helper: determine if at least one plan has a real value for given keys
  const hasAnyValue = (...keys: string[]) => {
    return plans.some((p) => {
      for (const key of keys) {
        const v = (p as any)?.[key];
        if (v !== undefined && v !== null) {
          const s = String(v).trim();
          if (s !== '' && s !== '—') return true;
        }
      }
      return false;
    });
  };

  const exportComparisonPDF = () => {
    if (isExportingRef.current) return; // guard
    isExportingRef.current = true;
    try {
      const doc = new jsPDF();
      const margin = 14;
      let y = margin;
      doc.setFont('helvetica', 'bold');
      doc.setFontSize(16);
      doc.text(language === 'es' ? 'Comparación de Planes' : 'Plan Comparison', margin, y);
      y += 10;

      // Column widths (38% + equal remainder)
      const pageWidth = doc.internal.pageSize.getWidth();
      const firstCol = Math.floor((pageWidth - margin * 2) * 0.38);
      const planCol = Math.floor(((pageWidth - margin * 2) - firstCol) / plans.length);

      const drawRow = (cells: string[], boldIdx: number[] = []) => {
        doc.setFontSize(10);
        let rowHeight = 0;
        const linesPerCell = cells.map((c, i) => doc.splitTextToSize(c, i === 0 ? firstCol - 4 : planCol - 4));
        linesPerCell.forEach(ls => { rowHeight = Math.max(rowHeight, 10 + (ls.length - 1) * 10); });
        if (y + rowHeight > doc.internal.pageSize.getHeight() - margin) {
          doc.addPage();
          y = margin;
        }
        let x = margin;
        cells.forEach((c, i) => {
          const width = i === 0 ? firstCol : planCol;
          const lines = doc.splitTextToSize(c, width - 4);
          doc.setFont('helvetica', boldIdx.includes(i) ? 'bold' : 'normal');
          lines.forEach((ln: string, li: number) => doc.text(ln, x + 2, y + 8 + li * 10));
          x += width;
        });
        // horizontal rule
        doc.setDrawColor(230);
        doc.line(margin, y + rowHeight, pageWidth - margin, y + rowHeight);
        y += rowHeight;
      };

      // Header row
      drawRow([
        language === 'es' ? 'Característica' : 'Feature',
        ...plans.map(p => `${formatPlanName(translateIfEnglish(p.name, language), language)}\n${p.provider || ''}`)
      ], [1,2,3,4,5,6,7,8].slice(0, plans.length).map(i => i));

      // Core rows
      const priceRow = [
        language === 'es' ? 'Precio Mensual' : 'Monthly Price',
        ...plans.map(p => p.basePrice && p.basePrice > 0 ? `${new Intl.NumberFormat('es-CO', { style: 'currency', currency: p.currency || 'COP', minimumFractionDigits: 0 }).format(p.basePrice)} / ${language === 'es' ? 'mes' : 'month'}` : '—')
      ];
      drawRow(priceRow);

      const ratingRow = [
        language === 'es' ? 'Calificación' : 'Rating',
        ...plans.map(p => (p.rating ? p.rating.toFixed(1) : '—'))
      ];
      drawRow(ratingRow);

      const categoryRow = [
        language === 'es' ? 'Categoría' : 'Category',
        ...plans.map(p => translateCategoryIfEnglish(p.category || 'General', language))
      ];
      drawRow(categoryRow);

      // Benefits (respect toggles)
      if (showBenefits) {
        drawRow([language === 'es' ? 'Coberturas Incluidas' : 'Included Coverages', ...plans.map(() => '')]);
        features.forEach((feature) => {
          const values = plans.map(p => (p.benefits || []).includes(feature));
          if (showOnlyDifferences && values.every(v => v === values[0])) return;
          drawRow([
            translateIfEnglish(feature, language),
            ...values.map(v => v ? (language === 'es' ? 'Incluido' : 'Included') : (language === 'es' ? 'No incluido' : 'Not included'))
          ]);
        });
      }

      doc.save(language === 'es' ? 'comparacion_planes.pdf' : 'plan_comparison.pdf');
    } finally {
      isExportingRef.current = false;
    }
  };

  return (
    <motion.div
      initial={{ opacity: 0, y: 10 }}
      animate={{ opacity: 1, y: 0 }}
      className="bg-white dark:bg-gray-800 rounded-lg border border-gray-200 dark:border-gray-700 shadow-sm overflow-hidden"
    >
      {/* Header */}
      <div className="bg-gradient-to-r from-blue-50 to-cyan-50 dark:from-blue-900/20 dark:to-cyan-900/20 px-4 py-3 border-b border-gray-200 dark:border-gray-700">
        <h3 className="text-lg font-semibold text-gray-900 dark:text-white">
          {language === 'es' ? `Comparación de Planes (${plans.length} planes)` : `Plan Comparison (${plans.length} plans)`}
        </h3>
        <div className="mt-1 flex items-center gap-2 text-sm">
          <span className="text-gray-600 dark:text-gray-400">{language === 'es' ? 'Análisis detallado de los planes seleccionados' : 'Detailed analysis of selected plans'}</span>
          <Badge variant="neutral" className="text-[10px]" label={language === 'es' ? 'Recomendado para ti' : 'Recommended for you'} />
          <button onClick={exportComparisonPDF} className="ml-auto text-xs text-blue-600 dark:text-blue-300 hover:underline">
            {language === 'es' ? 'Exportar a PDF' : 'Export to PDF'}
          </button>
        </div>
        {/* Quick verdicts */}
          <div className="mt-2 grid grid-cols-1 sm:grid-cols-3 gap-2 text-xs">
          <div className="flex items-center gap-2 rounded-md border border-gray-200 dark:border-gray-700 bg-white/60 dark:bg-gray-900/40 px-2 py-1">
            <TrendingUp className="h-4 w-4 text-green-600" />
            <span>
              {language === 'es' ? 'Plan más económico:' : 'Cheapest plan:'}
              <strong className="ml-1">{cheapestPlan?.name || 'N/A'}</strong>
            </span>
          </div>
          <div className="flex items-center gap-2 rounded-md border border-gray-200 dark:border-gray-700 bg-white/60 dark:bg-gray-900/40 px-2 py-1">
            <Star className="h-4 w-4 text-yellow-500" />
            <span>
              {language === 'es' ? 'Mejor calificación:' : 'Best rating:'}
              <strong className="ml-1">{bestRated?.name || 'N/A'}</strong>
            </span>
          </div>
          <div className="flex items-center gap-2 rounded-md border border-gray-200 dark:border-gray-700 bg-white/60 dark:bg-gray-900/40 px-2 py-1">
            <CheckCircle className="h-4 w-4 text-blue-600" />
            <span>
              {language === 'es' ? 'Más beneficios:' : 'Most benefits:'}
              <strong className="ml-1">{mostBenefits?.name || 'N/A'}</strong>
            </span>
          </div>
        </div>
        {/* Controls */}
        <div className="mt-2 flex items-center gap-3 text-xs">
          <label className="inline-flex items-center gap-2 cursor-pointer select-none">
            <input
              type="checkbox"
              className="accent-blue-600"
              checked={showOnlyDifferences}
              onChange={(e) => {
                const val = e.target.checked;
                setShowOnlyDifferences(val);
                try { localStorage.setItem('briki:compare:show_only_diffs', JSON.stringify(val)); } catch {}
                // update hidden count based on current features
                const count = features.reduce((acc, feature) => {
                  const values = plans.map(p => (p.benefits || []).includes(feature));
                  const first = String(values[0]);
                  const allSame = values.every(v => String(v) === first);
                  return acc + (allSame ? 1 : 0);
                }, 0);
                setHiddenCount(count);
              }}
            />
             {language === 'es' ? 'Ver solo diferencias' : 'Show only differences'}
          </label>
          {showOnlyDifferences && hiddenCount > 0 && (
            <span className="inline-flex items-center gap-2 text-[11px] text-gray-600 bg-gray-100 dark:bg-gray-800 px-2 py-0.5 rounded">
              {language === 'es' ? `${hiddenCount} filas ocultas` : `${hiddenCount} rows hidden`}
              <button className="text-blue-600 hover:underline" onClick={() => setShowOnlyDifferences(false)}>
                {language === 'es' ? 'Mostrar todo' : 'Show all'}
              </button>
            </span>
          )}
          <a
            className="text-blue-600 dark:text-blue-300 hover:underline"
            href={`mailto:?subject=${encodeURIComponent(language === 'es' ? 'Comparación de Planes' : 'Plan Comparison')}&body=${encodeURIComponent(plans.map(p => `• ${translateIfEnglish(p.name, language)} - ${p.provider}${p.basePrice ? ` (${new Intl.NumberFormat('es-CO', { style: 'currency', currency: p.currency || 'COP', minimumFractionDigits: 0 }).format(p.basePrice)}/${language === 'es' ? 'mes' : 'month'}` : ''}`).join('\n'))}`}
          >
            {language === 'es' ? 'Compartir por correo' : 'Share by email'}
          </a>
          <button
            className="text-blue-600 dark:text-blue-300 hover:underline"
            onClick={() => {
              try {
                localStorage.setItem('briki:last_comparison', JSON.stringify(plans));
              } catch {}
            }}
          >
            {language === 'es' ? 'Guardar comparación' : 'Save comparison'}
          </button>
        </div>
      </div>

      {/* Comparison Table */}
      <div className="overflow-x-auto">
        <table className={`w-full table-fixed ${GRID_Y} ${GRID_X}`}>
          <colgroup>
            <col className="w-[38%]" />
            {plans.map((_, i) => <col key={i} />)}
          </colgroup>
          <thead>
            <tr className="border-b border-gray-200 dark:border-gray-700 bg-gray-50 dark:bg-gray-900 sticky top-0 z-10">
              <th className={`text-left ${CELL_PX} font-medium text-gray-700 dark:text-gray-300 text-sm sticky left-0 z-20 bg-gray-50 dark:bg-gray-900`}>
                {language === 'es' ? 'Característica' : 'Feature'}
              </th>
              {plans.map((plan, index) => (
                <th key={plan.id} className={`${CELL_PX} text-left align-top`}>
                  <div className="space-y-0.5">
                    <h4 className="font-semibold text-gray-900 dark:text-white text-sm line-clamp-2" title={formatPlanName(translateIfEnglish(plan.name, language), language)}>
                       {formatPlanName(translateIfEnglish(plan.name, language), language)}
                    </h4>
                    <p className={META_TEXT}>
                       {plan.provider}
                    </p>
                    {plan.basePrice ? (
                      <p className={META_TEXT}>
                         {formatCurrency(plan.basePrice, plan.currency)} / {language === 'es' ? 'mes' : 'month'}
                      </p>
                    ) : (
                      <p className={META_TEXT}>—</p>
                    )}
                  </div>
                </th>
              ))}
            </tr>
          </thead>
          <tbody>
            {/* Price */}
            <tr className={`border-b border-gray-100 dark:border-gray-800`}>
             <td className={`${CELL_PX} ${LABEL_TEXT} sticky left-0 z-10 bg-gray-50 dark:bg-gray-900`}>{language === 'es' ? 'Precio Mensual' : 'Monthly Price'}</td>
              {plans.map((plan) => (
                <td key={plan.id} className={`${CELL_PX} align-middle text-left ${cheapestPlan && plan.id === cheapestPlan.id ? 'font-semibold text-green-700' : ''}`}>
                  {plan.basePrice && plan.basePrice > 0 ? (
                    <div>
                      <p className="text-[13px] text-gray-900 dark:text-white">
                        {formatCurrency(plan.basePrice, plan.currency)}
                      </p>
                      <p className={META_TEXT}>/mes</p>
                      {cheapestPlan && plan.id === cheapestPlan.id && (
                         <span className="inline-flex items-center gap-1 text-[10px] text-green-700 bg-green-100 dark:bg-green-900/30 dark:text-green-300 rounded px-1.5 py-0.5 mt-1">{language === 'es' ? 'Mejor precio' : 'Best price'}</span>
                      )}
                    </div>
                  ) : (
                    <div className="inline-flex items-center">
                      <Minus className={`${ICON_16} ${MUTED}`} />
                    </div>
                  )}
                </td>
              ))}
            </tr>

            {/* Rating */}
            <tr className={`border-b border-gray-100 dark:border-gray-800`}>
             <td className={`${CELL_PX} ${LABEL_TEXT} sticky left-0 z-10 bg-gray-50 dark:bg-gray-900`}>{language === 'es' ? 'Calificación' : 'Rating'}</td>
              {plans.map((plan) => (
                <td key={plan.id} className={`${CELL_PX} align-middle text-left ${bestRated && plan.id === bestRated.id ? 'font-semibold' : ''}`}>
                  {plan.rating ? (
                    <TooltipProvider>
                      <Tooltip>
                        <TooltipTrigger className="inline-flex items-center gap-1">
                          <Star className={`${ICON_16} text-yellow-500`} />
                          <span className="text-gray-900 dark:text-white font-medium">
                            {plan.rating.toFixed(1)}
                          </span>
                        </TooltipTrigger>
                        <TooltipContent>
                          {`${plan.rating.toFixed(1)}/5 ${language === 'es' ? 'basado en reseñas' : 'based on reviews'}`}
                        </TooltipContent>
                      </Tooltip>
                    </TooltipProvider>
                  ) : (
                    <div className="inline-flex items-center">
                      <Minus className={`${ICON_16} ${MUTED}`} />
                    </div>
                  )}
                </td>
              ))}
            </tr>

            {/* Category */}
            <tr className={`border-b border-gray-100 dark:border-gray-800`}>
             <td className={`${CELL_PX} ${LABEL_TEXT} sticky left-0 z-10 bg-gray-50 dark:bg-gray-900`}>{language === 'es' ? 'Categoría' : 'Category'}</td>
              {plans.map((plan) => (
                <td key={plan.id} className={`${CELL_PX} text-left align-middle`}>
                   <Badge variant="neutral" className="text-[11px] px-2 py-0.5" label={translateCategoryIfEnglish(plan.category || 'General', language)} />
                </td>
              ))}
            </tr>

            {/* Total Benefits Included (moved above Included Coverages) */}
             <tr className={`border-b border-gray-100 dark:border-gray-800`}>
               <td className={`${CELL_PX} ${LABEL_TEXT} sticky left-0 z-10 bg-gray-50 dark:bg-gray-900`}>{language === 'es' ? 'Beneficios Totales Incluidos' : 'Total Benefits Included'}</td>
               {plans.map((plan) => (
                 <td key={plan.id} className={`${CELL_PX} text-left`}>
                   <Badge variant="neutral" className="text-[11px] px-2 py-0.5" label={`${plan.benefits?.length || 0}`} />
                 </td>
               ))}
             </tr>

            {/* Additional dimensions (conditionally rendered) */}
            {hasAnyValue('eligibility') && (
              <tr className="border-b border-gray-100 dark:border-gray-800">
                <td className={`${CELL_PX} ${LABEL_TEXT} sticky left-0 z-10 bg-gray-50 dark:bg-gray-900`}>{language === 'es' ? 'Elegibilidad' : 'Eligibility'}</td>
                {plans.map(p => (<td key={p.id} className={`${CELL_PX} text-left align-middle ${META_TEXT}`}>{(p as any).eligibility ?? '—'}</td>))}
              </tr>
            )}
            {hasAnyValue('waitingPeriod') && (
              <tr className="border-b border-gray-100 dark:border-gray-800">
                <td className={`${CELL_PX} ${LABEL_TEXT} sticky left-0 z-10 bg-gray-50 dark:bg-gray-900`}>{language === 'es' ? 'Periodo de carencia' : 'Waiting period'}</td>
                {plans.map(p => (<td key={p.id} className={`${CELL_PX} text-left align-middle ${META_TEXT}`}>{(p as any).waitingPeriod ?? '—'}</td>))}
              </tr>
            )}
            {hasAnyValue('coverageDuration') && (
              <tr className="border-b border-gray-100 dark:border-gray-800">
                <td className={`${CELL_PX} ${LABEL_TEXT} sticky left-0 z-10 bg-gray-50 dark:bg-gray-900`}>{language === 'es' ? 'Duración de cobertura' : 'Coverage duration'}</td>
                {plans.map(p => (<td key={p.id} className={`${CELL_PX} text-left align-middle ${META_TEXT}`}>{(p as any).coverageDuration ?? '—'}</td>))}
              </tr>
            )}
            {hasAnyValue('claimSpeed') && (
              <tr className="border-b border-gray-100 dark:border-gray-800">
                <td className={`${CELL_PX} ${LABEL_TEXT} sticky left-0 z-10 bg-gray-50 dark:bg-gray-900`}>{language === 'es' ? 'Velocidad de reclamo' : 'Claim speed'}</td>
                {plans.map(p => (<td key={p.id} className={`${CELL_PX} text-left align-middle ${META_TEXT}`}>{(p as any).claimSpeed ?? '—'}</td>))}
              </tr>
            )}
            {hasAnyValue('customerSupport') && (
              <tr className="border-b border-gray-100 dark:border-gray-800">
                <td className={`${CELL_PX} ${LABEL_TEXT} sticky left-0 z-10 bg-gray-50 dark:bg-gray-900`}>{language === 'es' ? 'Soporte al cliente' : 'Customer support'}</td>
                {plans.map(p => (<td key={p.id} className={`${CELL_PX} text-left align-middle ${META_TEXT}`}>{(p as any).customerSupport ?? '—'}</td>))}
              </tr>
            )}
            {hasAnyValue('optionalAddOns') && (
              <tr className="border-b border-gray-100 dark:border-gray-800">
                <td className={`${CELL_PX} ${LABEL_TEXT} sticky left-0 z-10 bg-gray-50 dark:bg-gray-900`}>{language === 'es' ? 'Add-ons opcionales' : 'Optional add-ons'}</td>
                {plans.map(p => (<td key={p.id} className={`${CELL_PX} text-left align-middle ${META_TEXT}`}>{(p as any).optionalAddOns ?? '—'}</td>))}
              </tr>
            )}

            {/* Features */}
            <tr className="border-b border-gray-200 dark:border-gray-700">
              <td className={`${CELL_PX} ${LABEL_TEXT} sticky left-0 z-10 bg-gray-100 dark:bg-gray-900`} colSpan={plans.length + 1}>
                <div className="flex items-center justify-between">
                  <span className="text-sm text-gray-700 dark:text-gray-300">{language === 'es' ? 'Coberturas Incluidas' : 'Included Coverages'}</span>
                  <button
                    className={`inline-flex items-center gap-1 ${META_TEXT} hover:text-blue-600 transition-transform`}
                    onClick={() => setShowBenefits((v) => !v)}
                    aria-expanded={showBenefits}
                  >
                    {showBenefits ? (language === 'es' ? 'Ocultar' : 'Hide') : (language === 'es' ? 'Mostrar coberturas' : 'Show coverages')}
                    <ChevronDown className={`${ICON_16} transform ${showBenefits ? 'rotate-180' : 'rotate-0'}`} />
                  </button>
                </div>
              </td>
            </tr>
            <AnimatePresence initial={false}>
              {showBenefits && features.map((feature, index) => {
                const values = plans.map(p => (p.benefits || []).includes(feature));
                const diff = !values.every(v => v === values[0]);
                if (showOnlyDifferences && !hasDifferences(values)) return null;
                const zebra = index % 2 === 1 ? ZEBRA : '';
                return (
                  <motion.tr
                    key={`benefit-${index}`}
                    initial={{ opacity: 0 }}
                    animate={{ opacity: 1 }}
                    exit={{ opacity: 0 }}
                    transition={{ duration: 0.18, ease: 'easeOut' }}
                    className={`border-b border-gray-100 dark:border-gray-800 ${diff ? DIFF : zebra}`}
                  >
                    <td className={`${CELL_PX} ${LABEL_TEXT} text-gray-700 dark:text-gray-300 sticky left-0 z-10 bg-inherit`}>
                      <span className="inline-flex items-center gap-1 align-middle">
                        <span className="align-middle">{translateIfEnglish(feature, language)}</span>
                      </span>
                    </td>
                    {plans.map((plan) => {
                      const hasFeature = plan.benefits?.includes(feature);
                      return (
                        <td key={plan.id} className={`${CELL_PX} text-left align-middle`}>
                          {hasFeature ? (
                            <span className={`inline-flex items-center gap-1 align-middle ${OK}`}>
                              <CheckCircle className={`${ICON_16}`} />
                            </span>
                          ) : (
                            <XCircle className={`${ICON_16} ${NO}`} />
                          )}
                        </td>
                      );
                    })}
                  </motion.tr>
                );
              })}
            </AnimatePresence>

            {/* Benefits Count (moved above) - removed duplicate below */}

            {/* External Link */}
              <tr className="border-b border-gray-100 dark:border-gray-800">
                <td className={`${CELL_PX} ${LABEL_TEXT}`}>{language === 'es' ? 'Cotización' : 'Quote'}</td>
              {plans.map((plan) => (
<<<<<<< HEAD
                <td key={plan.id} className="p-3 text-center">
                  {plan.external_link && plan.link_status !== 'broken' ? (
=======
                <td key={plan.id} className={`${CELL_PX} text-left`}>
                  {plan.external_link ? (
>>>>>>> 5ae0c0a8
                    <a
                      href={plan.external_link}
                      target="_blank"
                      rel="noopener noreferrer"
                      className={`inline-flex items-center gap-1 align-middle text-[11px] text-blue-600 dark:text-blue-400 hover:text-blue-700 dark:hover:text-blue-300`}
                    >
                       {language === 'es' ? 'Cotizar ahora' : 'Quote now'}
                    </a>
                  ) : (
<<<<<<< HEAD
                    <span className="text-xs text-gray-500">Solicitar cotización</span>
=======
                     <span className={`text-[11px] text-gray-500`}>{language === 'es' ? 'No disponible' : 'Not available'}</span>
>>>>>>> 5ae0c0a8
                  )}
                </td>
              ))}
            </tr>
          </tbody>
        </table>
      </div>

      {/* Summary */}
      <div className="bg-gray-50 dark:bg-gray-900 px-4 py-3 border-t border-gray-200 dark:border-gray-700">
        <div className="flex items-center justify-between text-sm">
           <span className="text-gray-600 dark:text-gray-400">
             {language === 'es' ? 'Comparación generada automáticamente' : 'Comparison generated automatically'}
           </span>
          <span className="text-gray-500 dark:text-gray-400">
            {new Date().toLocaleDateString()}
          </span>
        </div>
      </div>
    </motion.div>
  );
}<|MERGE_RESOLUTION|>--- conflicted
+++ resolved
@@ -505,13 +505,8 @@
               <tr className="border-b border-gray-100 dark:border-gray-800">
                 <td className={`${CELL_PX} ${LABEL_TEXT}`}>{language === 'es' ? 'Cotización' : 'Quote'}</td>
               {plans.map((plan) => (
-<<<<<<< HEAD
-                <td key={plan.id} className="p-3 text-center">
-                  {plan.external_link && plan.link_status !== 'broken' ? (
-=======
                 <td key={plan.id} className={`${CELL_PX} text-left`}>
                   {plan.external_link ? (
->>>>>>> 5ae0c0a8
                     <a
                       href={plan.external_link}
                       target="_blank"
@@ -521,11 +516,7 @@
                        {language === 'es' ? 'Cotizar ahora' : 'Quote now'}
                     </a>
                   ) : (
-<<<<<<< HEAD
-                    <span className="text-xs text-gray-500">Solicitar cotización</span>
-=======
                      <span className={`text-[11px] text-gray-500`}>{language === 'es' ? 'No disponible' : 'Not available'}</span>
->>>>>>> 5ae0c0a8
                   )}
                 </td>
               ))}
